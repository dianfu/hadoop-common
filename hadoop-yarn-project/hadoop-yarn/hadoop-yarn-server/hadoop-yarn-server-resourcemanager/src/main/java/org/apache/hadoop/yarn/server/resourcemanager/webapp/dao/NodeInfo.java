/**
 * Licensed to the Apache Software Foundation (ASF) under one
 * or more contributor license agreements.  See the NOTICE file
 * distributed with this work for additional information
 * regarding copyright ownership.  The ASF licenses this file
 * to you under the Apache License, Version 2.0 (the
 * "License"); you may not use this file except in compliance
 * with the License.  You may obtain a copy of the License at
 *
 *     http://www.apache.org/licenses/LICENSE-2.0
 *
 * Unless required by applicable law or agreed to in writing, software
 * distributed under the License is distributed on an "AS IS" BASIS,
 * WITHOUT WARRANTIES OR CONDITIONS OF ANY KIND, either express or implied.
 * See the License for the specific language governing permissions and
 * limitations under the License.
 */

package org.apache.hadoop.yarn.server.resourcemanager.webapp.dao;

import javax.xml.bind.annotation.XmlAccessType;
import javax.xml.bind.annotation.XmlAccessorType;
import javax.xml.bind.annotation.XmlRootElement;

import org.apache.hadoop.yarn.api.records.NodeId;
import org.apache.hadoop.yarn.api.records.NodeState;
import org.apache.hadoop.yarn.server.resourcemanager.rmnode.RMNode;
import org.apache.hadoop.yarn.server.resourcemanager.scheduler.ResourceScheduler;
import org.apache.hadoop.yarn.server.resourcemanager.scheduler.SchedulerNodeReport;

@XmlRootElement(name = "node")
@XmlAccessorType(XmlAccessType.FIELD)
public class NodeInfo {

  protected String rack;
  protected NodeState state;
  protected String id;
  protected String nodeHostName;
  protected String nodeHTTPAddress;
  protected long lastHealthUpdate;
  protected String version;
  protected String healthReport;
  protected int numContainers;
  protected long usedMemoryMB;
  protected long availMemoryMB;

  public NodeInfo() {
  } // JAXB needs this

  public NodeInfo(RMNode ni, ResourceScheduler sched) {
    NodeId id = ni.getNodeID();
    SchedulerNodeReport report = sched.getNodeReport(id);
    this.numContainers = 0;
    this.usedMemoryMB = 0;
    this.availMemoryMB = 0;
    if (report != null) {
      this.numContainers = report.getNumContainers();
      this.usedMemoryMB = report.getUsedResource().getMemory();
      this.availMemoryMB = report.getAvailableResource().getMemory();
    }
    this.id = id.toString();
    this.rack = ni.getRackName();
    this.nodeHostName = ni.getHostName();
    this.state = ni.getState();
    this.nodeHTTPAddress = ni.getHttpAddress();
    this.lastHealthUpdate = ni.getLastHealthReportTime();
    this.healthReport = String.valueOf(ni.getHealthReport());
<<<<<<< HEAD
=======
    this.version = ni.getNodeManagerVersion();
>>>>>>> fedc8a80
  }

  public String getRack() {
    return this.rack;
  }

  public String getState() {
    return String.valueOf(this.state);
  }

  public String getNodeId() {
    return this.id;
  }

  public String getNodeHTTPAddress() {
    return this.nodeHTTPAddress;
  }
  
  public void setNodeHTTPAddress(String nodeHTTPAddress) {
    this.nodeHTTPAddress = nodeHTTPAddress;
  }

  public long getLastHealthUpdate() {
    return this.lastHealthUpdate;
  }

  public String getVersion() {
    return this.version;
  }

  public String getHealthReport() {
    return this.healthReport;
  }

  public int getNumContainers() {
    return this.numContainers;
  }

  public long getUsedMemory() {
    return this.usedMemoryMB;
  }

  public long getAvailableMemory() {
    return this.availMemoryMB;
  }

}<|MERGE_RESOLUTION|>--- conflicted
+++ resolved
@@ -65,10 +65,7 @@
     this.nodeHTTPAddress = ni.getHttpAddress();
     this.lastHealthUpdate = ni.getLastHealthReportTime();
     this.healthReport = String.valueOf(ni.getHealthReport());
-<<<<<<< HEAD
-=======
     this.version = ni.getNodeManagerVersion();
->>>>>>> fedc8a80
   }
 
   public String getRack() {
