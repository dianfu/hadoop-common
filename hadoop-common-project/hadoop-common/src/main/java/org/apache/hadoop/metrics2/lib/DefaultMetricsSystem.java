/**
 * Licensed to the Apache Software Foundation (ASF) under one
 * or more contributor license agreements.  See the NOTICE file
 * distributed with this work for additional information
 * regarding copyright ownership.  The ASF licenses this file
 * to you under the Apache License, Version 2.0 (the
 * "License"); you may not use this file except in compliance
 * with the License.  You may obtain a copy of the License at
 *
 *     http://www.apache.org/licenses/LICENSE-2.0
 *
 * Unless required by applicable law or agreed to in writing, software
 * distributed under the License is distributed on an "AS IS" BASIS,
 * WITHOUT WARRANTIES OR CONDITIONS OF ANY KIND, either express or implied.
 * See the License for the specific language governing permissions and
 * limitations under the License.
 */

package org.apache.hadoop.metrics2.lib;

import java.util.concurrent.atomic.AtomicReference;
import javax.management.ObjectName;

import org.apache.hadoop.classification.InterfaceAudience;
import org.apache.hadoop.classification.InterfaceStability;
import org.apache.hadoop.metrics2.MetricsException;
import org.apache.hadoop.metrics2.MetricsSystem;
import org.apache.hadoop.metrics2.impl.MetricsSystemImpl;

import com.google.common.annotations.VisibleForTesting;

/**
 * The default metrics system singleton. This class is used by all the daemon
 * processes(such as NameNode, DataNode, JobTracker etc.). During daemon process
 * initialization the processes call {@link DefaultMetricsSystem#init(String)}
 * to initialize the {@link MetricsSystem}.
 */
@InterfaceAudience.Public
@InterfaceStability.Evolving
public enum DefaultMetricsSystem {
  INSTANCE; // the singleton

  private AtomicReference<MetricsSystem> impl =
      new AtomicReference<MetricsSystem>(new MetricsSystemImpl());
  
  @VisibleForTesting
  volatile boolean miniClusterMode = false;
<<<<<<< HEAD
=======
  
>>>>>>> 7e98013d
  transient final UniqueNames mBeanNames = new UniqueNames();
  transient final UniqueNames sourceNames = new UniqueNames();

  /**
   * Convenience method to initialize the metrics system
   * @param prefix  for the metrics system configuration
   * @return the metrics system instance
   */
  public static MetricsSystem initialize(String prefix) {
    return INSTANCE.init(prefix);
  }

  MetricsSystem init(String prefix) {
    return impl.get().init(prefix);
  }

  /**
   * @return the metrics system object
   */
  public static MetricsSystem instance() {
    return INSTANCE.getImpl();
  }

  /**
   * Shutdown the metrics system
   */
  public static void shutdown() {
    INSTANCE.shutdownInstance();
  }

  void shutdownInstance() {
    boolean last = impl.get().shutdown();
    if (last) synchronized(this) {
      mBeanNames.map.clear();
      sourceNames.map.clear();
    }
  }

  @InterfaceAudience.Private
  public static MetricsSystem setInstance(MetricsSystem ms) {
    return INSTANCE.setImpl(ms);
  }

  MetricsSystem setImpl(MetricsSystem ms) {
    return impl.getAndSet(ms);
  }

  MetricsSystem getImpl() { return impl.get(); }

  @VisibleForTesting
  public static void setMiniClusterMode(boolean choice) {
    INSTANCE.miniClusterMode = choice;
  }

  @VisibleForTesting
  public static boolean inMiniClusterMode() {
    return INSTANCE.miniClusterMode;
  }

  @InterfaceAudience.Private
  public static ObjectName newMBeanName(String name) {
    return INSTANCE.newObjectName(name);
  }

  @InterfaceAudience.Private
  public static String sourceName(String name, boolean dupOK) {
    return INSTANCE.newSourceName(name, dupOK);
  }

  synchronized ObjectName newObjectName(String name) {
    try {
      if (mBeanNames.map.containsKey(name) && !miniClusterMode) {
        throw new MetricsException(name +" already exists!");
      }
      return new ObjectName(mBeanNames.uniqueName(name));
    } catch (Exception e) {
      throw new MetricsException(e);
    }
  }

  synchronized String newSourceName(String name, boolean dupOK) {
    if (sourceNames.map.containsKey(name)) {
      if (dupOK) {
        return name;
      } else if (!miniClusterMode) {
        throw new MetricsException("Metrics source "+ name +" already exists!");
      }
    }
    return sourceNames.uniqueName(name);
  }
}<|MERGE_RESOLUTION|>--- conflicted
+++ resolved
@@ -45,10 +45,7 @@
   
   @VisibleForTesting
   volatile boolean miniClusterMode = false;
-<<<<<<< HEAD
-=======
   
->>>>>>> 7e98013d
   transient final UniqueNames mBeanNames = new UniqueNames();
   transient final UniqueNames sourceNames = new UniqueNames();
 
