--- conflicted
+++ resolved
@@ -940,15 +940,10 @@
       JobHistory jh = jt.getJobHistory();
       final JobID jobId = JobID.forName("job_200809171136_0001");
       jh.setupEventWriter(jobId, conf);
-<<<<<<< HEAD
-      JobSubmittedEvent jse =
-        new JobSubmittedEvent(jobId, "job", "user", 12345, "path");
-=======
       Map<JobACL, AccessControlList> jobACLs =
           new HashMap<JobACL, AccessControlList>();
       JobSubmittedEvent jse =
         new JobSubmittedEvent(jobId, "job", "user", 12345, "path", jobACLs);
->>>>>>> 3dabddef
       jh.logEvent(jse, jobId);
       jh.closeWriter(jobId);
 
