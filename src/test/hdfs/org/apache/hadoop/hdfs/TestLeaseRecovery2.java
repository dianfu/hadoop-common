/**
 * Licensed to the Apache Software Foundation (ASF) under one
 * or more contributor license agreements.  See the NOTICE file
 * distributed with this work for additional information
 * regarding copyright ownership.  The ASF licenses this file
 * to you under the Apache License, Version 2.0 (the
 * "License"); you may not use this file except in compliance
 * with the License.  You may obtain a copy of the License at
 *
 *     http://www.apache.org/licenses/LICENSE-2.0
 *
 * Unless required by applicable law or agreed to in writing, software
 * distributed under the License is distributed on an "AS IS" BASIS,
 * WITHOUT WARRANTIES OR CONDITIONS OF ANY KIND, either express or implied.
 * See the License for the specific language governing permissions and
 * limitations under the License.
 */
package org.apache.hadoop.hdfs;

import static org.junit.Assert.*;

import java.io.IOException;
import java.util.HashMap;
import java.util.Map;

import org.apache.commons.logging.impl.Log4JLogger;
import org.apache.hadoop.conf.Configuration;
import org.apache.hadoop.fs.FSDataOutputStream;
import org.apache.hadoop.fs.FileSystem;
import org.apache.hadoop.fs.Path;
import org.apache.hadoop.hdfs.protocol.AlreadyBeingCreatedException;
import org.apache.hadoop.hdfs.protocol.LocatedBlocks;
import org.apache.hadoop.hdfs.server.datanode.DataNode;
import org.apache.hadoop.hdfs.server.namenode.FSNamesystem;
import org.apache.hadoop.hdfs.server.namenode.LeaseManager;
import org.apache.hadoop.io.IOUtils;
<<<<<<< HEAD
import org.apache.hadoop.hdfs.HdfsConfiguration;
import org.apache.hadoop.security.UnixUserGroupInformation;
=======
>>>>>>> 8d93e39e
import org.apache.hadoop.security.UserGroupInformation;
import org.apache.log4j.Level;
import org.junit.AfterClass;
import org.junit.BeforeClass;
import org.junit.Test;

public class TestLeaseRecovery2 {
  {
    ((Log4JLogger)DataNode.LOG).getLogger().setLevel(Level.ALL);
    ((Log4JLogger)LeaseManager.LOG).getLogger().setLevel(Level.ALL);
    ((Log4JLogger)FSNamesystem.LOG).getLogger().setLevel(Level.ALL);
  }

  static final private long BLOCK_SIZE = 1024;
  static final private int FILE_SIZE = (int)BLOCK_SIZE*2;
  static final short REPLICATION_NUM = (short)3;
  static byte[] buffer = new byte[FILE_SIZE];
  
  static private String fakeUsername = "fakeUser1";
  static private String fakeGroup = "supergroup";

  static private MiniDFSCluster cluster;
  static private DistributedFileSystem dfs;
  final static private Configuration conf = new HdfsConfiguration();
  final static private int BUF_SIZE = conf.getInt("io.file.buffer.size", 4096);
<<<<<<< HEAD
 
  final static private long SHORT_LEASE_PERIOD = 1000L;
  final static private long LONG_LEASE_PERIOD = 60*60*SHORT_LEASE_PERIOD;
 
  /** start a dfs cluster
   *
=======
  
  final static private long SHORT_LEASE_PERIOD = 1000L;
  final static private long LONG_LEASE_PERIOD = 60*60*SHORT_LEASE_PERIOD;
  
  /** start a dfs cluster
   * 
>>>>>>> 8d93e39e
   * @throws IOException
   */
  @BeforeClass
  public static void startUp() throws IOException {
    conf.setLong(DFSConfigKeys.DFS_BLOCK_SIZE_KEY, BLOCK_SIZE);
    conf.setInt("dfs.heartbeat.interval", 1);
<<<<<<< HEAD

    cluster = new MiniDFSCluster(conf, 5, true, null);
    cluster.waitActive();
    dfs = (DistributedFileSystem)cluster.getFileSystem();
  }

  /**
   * stop the cluster
   * @throws IOException
   */
  @AfterClass
  public static void tearDown() throws IOException {
    IOUtils.closeStream(dfs);
    if (cluster != null) {cluster.shutdown();}
  }

=======

    cluster = new MiniDFSCluster(conf, 5, true, null);
    cluster.waitActive();
    dfs = (DistributedFileSystem)cluster.getFileSystem();
  }
  
  /**
   * stop the cluster
   * @throws IOException
   */
  @AfterClass
  public static void tearDown() throws IOException {
    IOUtils.closeStream(dfs);
    if (cluster != null) {cluster.shutdown();}
  }
  
>>>>>>> 8d93e39e
  /**
   * This test makes the client does not renew its lease and also
   * set the hard lease expiration period to be short 1s. Thus triggering
   * lease expiration to happen while the client is still alive.
<<<<<<< HEAD
   *
   * The test makes sure that the lease recovery completes and the client
   * fails if it continues to write to the file.
   *
=======
   * 
   * The test makes sure that the lease recovery completes and the client
   * fails if it continues to write to the file.
   * 
>>>>>>> 8d93e39e
   * @throws Exception
   */
  @Test
  public void testHardLeaseRecovery() throws Exception {
    //create a file
    String filestr = "/hardLeaseRecovery";
    AppendTestUtil.LOG.info("filestr=" + filestr);
    Path filepath = new Path(filestr);
    FSDataOutputStream stm = dfs.create(filepath, true,
        BUF_SIZE, REPLICATION_NUM, BLOCK_SIZE);
    assertTrue(dfs.dfs.exists(filestr));

    // write bytes into the file.
    int size = AppendTestUtil.nextInt(FILE_SIZE);
    AppendTestUtil.LOG.info("size=" + size);
    stm.write(buffer, 0, size);

    // hflush file
    AppendTestUtil.LOG.info("hflush");
    stm.hflush();
<<<<<<< HEAD

=======
    
>>>>>>> 8d93e39e
    // kill the lease renewal thread
    AppendTestUtil.LOG.info("leasechecker.interruptAndJoin()");
    dfs.dfs.leasechecker.interruptAndJoin();

<<<<<<< HEAD
    // set the hard limit to be 1 second
    cluster.setLeasePeriod(LONG_LEASE_PERIOD, SHORT_LEASE_PERIOD);

=======
    // set the hard limit to be 1 second 
    cluster.setLeasePeriod(LONG_LEASE_PERIOD, SHORT_LEASE_PERIOD);
    
>>>>>>> 8d93e39e
    // wait for lease recovery to complete
    LocatedBlocks locatedBlocks;
    do {
      Thread.sleep(SHORT_LEASE_PERIOD);
      locatedBlocks = DFSClient.callGetBlockLocations(dfs.dfs.namenode,
        filestr, 0L, size);
    } while (locatedBlocks.isUnderConstruction());
    assertEquals(size, locatedBlocks.getFileLength());

    // make sure that the writer thread gets killed
    try {
      stm.write('b');
      stm.close();
      fail("Writer thread should have been killed");
    } catch (IOException e) {
      e.printStackTrace();
<<<<<<< HEAD
    }
=======
    }      
>>>>>>> 8d93e39e

    // verify data
    AppendTestUtil.LOG.info(
        "File size is good. Now validating sizes from datanodes...");
    AppendTestUtil.checkFullFile(dfs, filepath, size, buffer, filestr);
  }
<<<<<<< HEAD

  /**
   * This test makes the client does not renew its lease and also
   * set the soft lease expiration period to be short 1s. Thus triggering
   * soft lease expiration to happen immediately by having another client
   * trying to create the same file.
   *
   * The test makes sure that the lease recovery completes.
   *
   * @throws Exception
   */
  @Test
  public void testSoftLeaseRecovery() throws Exception {
    //create a file
    // create a random file name
    String filestr = "/foo" + AppendTestUtil.nextInt();
    System.out.println("filestr=" + filestr);
    Path filepath = new Path(filestr);
    FSDataOutputStream stm = dfs.create(filepath, true,
        BUF_SIZE, REPLICATION_NUM, BLOCK_SIZE);
    assertTrue(dfs.dfs.exists(filestr));

    // write random number of bytes into it.
    int size = AppendTestUtil.nextInt(FILE_SIZE);
    System.out.println("size=" + size);
    stm.write(buffer, 0, size);

    // hflush file
    AppendTestUtil.LOG.info("hflush");
    stm.hflush();
    AppendTestUtil.LOG.info("leasechecker.interruptAndJoin()");
    dfs.dfs.leasechecker.interruptAndJoin();

    // set the soft limit to be 1 second so that the
    // namenode triggers lease recovery on next attempt to write-for-open.
    cluster.setLeasePeriod(SHORT_LEASE_PERIOD, LONG_LEASE_PERIOD);

    // try to re-open the file before closing the previous handle. This
    // should fail but will trigger lease recovery.
    {
      Configuration conf2 = new HdfsConfiguration(conf);
      String username = UserGroupInformation.getCurrentUGI().getUserName()+"_1";
      UnixUserGroupInformation.saveToConf(conf2,
          UnixUserGroupInformation.UGI_PROPERTY_NAME,
          new UnixUserGroupInformation(username, new String[]{"supergroup"}));
      FileSystem dfs2 = FileSystem.get(conf2);
  
=======
  
  /**
   * This test makes the client does not renew its lease and also
   * set the soft lease expiration period to be short 1s. Thus triggering
   * soft lease expiration to happen immediately by having another client
   * trying to create the same file.
   * 
   * The test makes sure that the lease recovery completes.
   * 
   * @throws Exception
   */
  @Test
  public void testSoftLeaseRecovery() throws Exception {
    Map<String, String []> u2g_map = new HashMap<String, String []>(1);
    u2g_map.put(fakeUsername, new String[] {fakeGroup});
    DFSTestUtil.updateConfWithFakeGroupMapping(conf, u2g_map);

    //create a file
    // create a random file name
    String filestr = "/foo" + AppendTestUtil.nextInt();
    AppendTestUtil.LOG.info("filestr=" + filestr);
    Path filepath = new Path(filestr);
    FSDataOutputStream stm = dfs.create(filepath, true,
        BUF_SIZE, REPLICATION_NUM, BLOCK_SIZE);
    assertTrue(dfs.dfs.exists(filestr));

    // write random number of bytes into it.
    int size = AppendTestUtil.nextInt(FILE_SIZE);
    AppendTestUtil.LOG.info("size=" + size);
    stm.write(buffer, 0, size);

    // hflush file
    AppendTestUtil.LOG.info("hflush");
    stm.hflush();
    AppendTestUtil.LOG.info("leasechecker.interruptAndJoin()");
    dfs.dfs.leasechecker.interruptAndJoin();

    // set the soft limit to be 1 second so that the
    // namenode triggers lease recovery on next attempt to write-for-open.
    cluster.setLeasePeriod(SHORT_LEASE_PERIOD, LONG_LEASE_PERIOD);

    // try to re-open the file before closing the previous handle. This
    // should fail but will trigger lease recovery.
    {
      UserGroupInformation ugi = 
        UserGroupInformation.createUserForTesting(fakeUsername, 
            new String [] { fakeGroup});

      FileSystem dfs2 = DFSTestUtil.getFileSystemAs(ugi, conf);

>>>>>>> 8d93e39e
      boolean done = false;
      for(int i = 0; i < 10 && !done; i++) {
        AppendTestUtil.LOG.info("i=" + i);
        try {
          dfs2.create(filepath, false, BUF_SIZE, REPLICATION_NUM, BLOCK_SIZE);
          fail("Creation of an existing file should never succeed.");
        } catch (IOException ioe) {
          final String message = ioe.getMessage();
          if (message.contains("file exists")) {
            AppendTestUtil.LOG.info("done", ioe);
            done = true;
          }
<<<<<<< HEAD
          else if (message.contains(AlreadyBeingCreatedException.class.getSimpleName())) {
=======
          else if (message.contains(
              AlreadyBeingCreatedException.class.getSimpleName())) {
>>>>>>> 8d93e39e
            AppendTestUtil.LOG.info("GOOD! got " + message);
          }
          else {
            AppendTestUtil.LOG.warn("UNEXPECTED IOException", ioe);
          }
        }

        if (!done) {
          AppendTestUtil.LOG.info("sleep " + 5000 + "ms");
          try {Thread.sleep(5000);} catch (InterruptedException e) {}
        }
      }
      assertTrue(done);
    }

    AppendTestUtil.LOG.info("Lease for file " +  filepath + " is recovered. "
        + "Validating its contents now...");

    // verify that file-size matches
    long fileSize = dfs.getFileStatus(filepath).getLen();
    assertTrue("File should be " + size + " bytes, but is actually " +
<<<<<<< HEAD
               " found to be " + fileSize + " bytes", fileSize == size);
=======
        " found to be " + fileSize + " bytes", fileSize == size);
>>>>>>> 8d93e39e

    // verify data
    AppendTestUtil.LOG.info("File size is good. " +
                     "Now validating data and sizes from datanodes...");
    AppendTestUtil.checkFullFile(dfs, filepath, size, buffer, filestr);
  }
}<|MERGE_RESOLUTION|>--- conflicted
+++ resolved
@@ -34,11 +34,6 @@
 import org.apache.hadoop.hdfs.server.namenode.FSNamesystem;
 import org.apache.hadoop.hdfs.server.namenode.LeaseManager;
 import org.apache.hadoop.io.IOUtils;
-<<<<<<< HEAD
-import org.apache.hadoop.hdfs.HdfsConfiguration;
-import org.apache.hadoop.security.UnixUserGroupInformation;
-=======
->>>>>>> 8d93e39e
 import org.apache.hadoop.security.UserGroupInformation;
 import org.apache.log4j.Level;
 import org.junit.AfterClass;
@@ -64,34 +59,24 @@
   static private DistributedFileSystem dfs;
   final static private Configuration conf = new HdfsConfiguration();
   final static private int BUF_SIZE = conf.getInt("io.file.buffer.size", 4096);
-<<<<<<< HEAD
- 
+  
   final static private long SHORT_LEASE_PERIOD = 1000L;
   final static private long LONG_LEASE_PERIOD = 60*60*SHORT_LEASE_PERIOD;
- 
+  
   /** start a dfs cluster
-   *
-=======
-  
-  final static private long SHORT_LEASE_PERIOD = 1000L;
-  final static private long LONG_LEASE_PERIOD = 60*60*SHORT_LEASE_PERIOD;
-  
-  /** start a dfs cluster
-   * 
->>>>>>> 8d93e39e
+   * 
    * @throws IOException
    */
   @BeforeClass
   public static void startUp() throws IOException {
     conf.setLong(DFSConfigKeys.DFS_BLOCK_SIZE_KEY, BLOCK_SIZE);
     conf.setInt("dfs.heartbeat.interval", 1);
-<<<<<<< HEAD
 
     cluster = new MiniDFSCluster(conf, 5, true, null);
     cluster.waitActive();
     dfs = (DistributedFileSystem)cluster.getFileSystem();
   }
-
+  
   /**
    * stop the cluster
    * @throws IOException
@@ -101,40 +86,15 @@
     IOUtils.closeStream(dfs);
     if (cluster != null) {cluster.shutdown();}
   }
-
-=======
-
-    cluster = new MiniDFSCluster(conf, 5, true, null);
-    cluster.waitActive();
-    dfs = (DistributedFileSystem)cluster.getFileSystem();
-  }
-  
-  /**
-   * stop the cluster
-   * @throws IOException
-   */
-  @AfterClass
-  public static void tearDown() throws IOException {
-    IOUtils.closeStream(dfs);
-    if (cluster != null) {cluster.shutdown();}
-  }
-  
->>>>>>> 8d93e39e
+  
   /**
    * This test makes the client does not renew its lease and also
    * set the hard lease expiration period to be short 1s. Thus triggering
    * lease expiration to happen while the client is still alive.
-<<<<<<< HEAD
-   *
+   * 
    * The test makes sure that the lease recovery completes and the client
    * fails if it continues to write to the file.
-   *
-=======
-   * 
-   * The test makes sure that the lease recovery completes and the client
-   * fails if it continues to write to the file.
-   * 
->>>>>>> 8d93e39e
+   * 
    * @throws Exception
    */
   @Test
@@ -155,24 +115,14 @@
     // hflush file
     AppendTestUtil.LOG.info("hflush");
     stm.hflush();
-<<<<<<< HEAD
-
-=======
     
->>>>>>> 8d93e39e
     // kill the lease renewal thread
     AppendTestUtil.LOG.info("leasechecker.interruptAndJoin()");
     dfs.dfs.leasechecker.interruptAndJoin();
 
-<<<<<<< HEAD
-    // set the hard limit to be 1 second
-    cluster.setLeasePeriod(LONG_LEASE_PERIOD, SHORT_LEASE_PERIOD);
-
-=======
     // set the hard limit to be 1 second 
     cluster.setLeasePeriod(LONG_LEASE_PERIOD, SHORT_LEASE_PERIOD);
     
->>>>>>> 8d93e39e
     // wait for lease recovery to complete
     LocatedBlocks locatedBlocks;
     do {
@@ -189,66 +139,13 @@
       fail("Writer thread should have been killed");
     } catch (IOException e) {
       e.printStackTrace();
-<<<<<<< HEAD
-    }
-=======
     }      
->>>>>>> 8d93e39e
 
     // verify data
     AppendTestUtil.LOG.info(
         "File size is good. Now validating sizes from datanodes...");
     AppendTestUtil.checkFullFile(dfs, filepath, size, buffer, filestr);
   }
-<<<<<<< HEAD
-
-  /**
-   * This test makes the client does not renew its lease and also
-   * set the soft lease expiration period to be short 1s. Thus triggering
-   * soft lease expiration to happen immediately by having another client
-   * trying to create the same file.
-   *
-   * The test makes sure that the lease recovery completes.
-   *
-   * @throws Exception
-   */
-  @Test
-  public void testSoftLeaseRecovery() throws Exception {
-    //create a file
-    // create a random file name
-    String filestr = "/foo" + AppendTestUtil.nextInt();
-    System.out.println("filestr=" + filestr);
-    Path filepath = new Path(filestr);
-    FSDataOutputStream stm = dfs.create(filepath, true,
-        BUF_SIZE, REPLICATION_NUM, BLOCK_SIZE);
-    assertTrue(dfs.dfs.exists(filestr));
-
-    // write random number of bytes into it.
-    int size = AppendTestUtil.nextInt(FILE_SIZE);
-    System.out.println("size=" + size);
-    stm.write(buffer, 0, size);
-
-    // hflush file
-    AppendTestUtil.LOG.info("hflush");
-    stm.hflush();
-    AppendTestUtil.LOG.info("leasechecker.interruptAndJoin()");
-    dfs.dfs.leasechecker.interruptAndJoin();
-
-    // set the soft limit to be 1 second so that the
-    // namenode triggers lease recovery on next attempt to write-for-open.
-    cluster.setLeasePeriod(SHORT_LEASE_PERIOD, LONG_LEASE_PERIOD);
-
-    // try to re-open the file before closing the previous handle. This
-    // should fail but will trigger lease recovery.
-    {
-      Configuration conf2 = new HdfsConfiguration(conf);
-      String username = UserGroupInformation.getCurrentUGI().getUserName()+"_1";
-      UnixUserGroupInformation.saveToConf(conf2,
-          UnixUserGroupInformation.UGI_PROPERTY_NAME,
-          new UnixUserGroupInformation(username, new String[]{"supergroup"}));
-      FileSystem dfs2 = FileSystem.get(conf2);
-  
-=======
   
   /**
    * This test makes the client does not renew its lease and also
@@ -299,7 +196,6 @@
 
       FileSystem dfs2 = DFSTestUtil.getFileSystemAs(ugi, conf);
 
->>>>>>> 8d93e39e
       boolean done = false;
       for(int i = 0; i < 10 && !done; i++) {
         AppendTestUtil.LOG.info("i=" + i);
@@ -312,12 +208,8 @@
             AppendTestUtil.LOG.info("done", ioe);
             done = true;
           }
-<<<<<<< HEAD
-          else if (message.contains(AlreadyBeingCreatedException.class.getSimpleName())) {
-=======
           else if (message.contains(
               AlreadyBeingCreatedException.class.getSimpleName())) {
->>>>>>> 8d93e39e
             AppendTestUtil.LOG.info("GOOD! got " + message);
           }
           else {
@@ -339,11 +231,7 @@
     // verify that file-size matches
     long fileSize = dfs.getFileStatus(filepath).getLen();
     assertTrue("File should be " + size + " bytes, but is actually " +
-<<<<<<< HEAD
-               " found to be " + fileSize + " bytes", fileSize == size);
-=======
         " found to be " + fileSize + " bytes", fileSize == size);
->>>>>>> 8d93e39e
 
     // verify data
     AppendTestUtil.LOG.info("File size is good. " +
