/**
 * Licensed to the Apache Software Foundation (ASF) under one
 * or more contributor license agreements.  See the NOTICE file
 * distributed with this work for additional information
 * regarding copyright ownership.  The ASF licenses this file
 * to you under the Apache License, Version 2.0 (the
 * "License"); you may not use this file except in compliance
 * with the License.  You may obtain a copy of the License at
 *
 *     http://www.apache.org/licenses/LICENSE-2.0
 *
 * Unless required by applicable law or agreed to in writing, software
 * distributed under the License is distributed on an "AS IS" BASIS,
 * WITHOUT WARRANTIES OR CONDITIONS OF ANY KIND, either express or implied.
 * See the License for the specific language governing permissions and
 * limitations under the License.
 */

package org.apache.hadoop.hdfs.server.namenode;

import static org.junit.Assert.assertEquals;
import static org.junit.Assert.assertTrue;

import java.io.File;
import java.io.IOException;

import org.apache.hadoop.conf.Configuration;
import org.apache.hadoop.fs.DU;
import org.apache.hadoop.fs.Path;
import org.apache.hadoop.fs.permission.FsPermission;
<<<<<<< HEAD
import org.apache.hadoop.hdfs.server.common.Storage.StorageDirectory;
import org.apache.hadoop.test.GenericTestUtils;
=======
import org.apache.hadoop.hdfs.HdfsConfiguration;
import org.apache.hadoop.hdfs.MiniDFSCluster;
>>>>>>> b73de808
import org.junit.Test;

public class TestEditLogFileOutputStream {

  @Test
  public void testPreallocation() throws IOException {
    Configuration conf = new HdfsConfiguration();
    MiniDFSCluster cluster = new MiniDFSCluster.Builder(conf).numDataNodes(0)
        .build();

<<<<<<< HEAD
    StorageDirectory sd = nn.getFSImage().getStorage().getStorageDir(0);
    File editLog = NNStorage.getEditFile(sd);
=======
    File editLog = cluster.getNameNode().getFSImage().getEditLog()
        .getFsEditName();
>>>>>>> b73de808

    assertEquals("Edit log should only be 4 bytes long",
        4, editLog.length());
    assertEquals("Edit log disk space used should be one block",
        4096, new DU(editLog, conf).getUsed());

    cluster.getFileSystem().mkdirs(new Path("/tmp"),
        new FsPermission((short)777));

    assertEquals("Edit log should be 1MB + 4 bytes long",
        (1024 * 1024) + 4, editLog.length());
    // 256 blocks for the 1MB of preallocation space, 1 block for the original
    // 4 bytes
    assertTrue("Edit log disk space used should be at least 257 blocks",
        257 * 4096 <= new DU(editLog, conf).getUsed());
  }

}<|MERGE_RESOLUTION|>--- conflicted
+++ resolved
@@ -28,13 +28,9 @@
 import org.apache.hadoop.fs.DU;
 import org.apache.hadoop.fs.Path;
 import org.apache.hadoop.fs.permission.FsPermission;
-<<<<<<< HEAD
 import org.apache.hadoop.hdfs.server.common.Storage.StorageDirectory;
-import org.apache.hadoop.test.GenericTestUtils;
-=======
 import org.apache.hadoop.hdfs.HdfsConfiguration;
 import org.apache.hadoop.hdfs.MiniDFSCluster;
->>>>>>> b73de808
 import org.junit.Test;
 
 public class TestEditLogFileOutputStream {
@@ -45,13 +41,9 @@
     MiniDFSCluster cluster = new MiniDFSCluster.Builder(conf).numDataNodes(0)
         .build();
 
-<<<<<<< HEAD
-    StorageDirectory sd = nn.getFSImage().getStorage().getStorageDir(0);
+    StorageDirectory sd = cluster.getNameNode().getFSImage()
+      .getStorage().getStorageDir(0);
     File editLog = NNStorage.getEditFile(sd);
-=======
-    File editLog = cluster.getNameNode().getFSImage().getEditLog()
-        .getFsEditName();
->>>>>>> b73de808
 
     assertEquals("Edit log should only be 4 bytes long",
         4, editLog.length());
