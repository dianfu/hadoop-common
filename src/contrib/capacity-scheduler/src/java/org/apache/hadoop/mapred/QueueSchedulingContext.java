--- conflicted
+++ resolved
@@ -101,21 +101,12 @@
   QueueSchedulingContext(
     String queueName, float capacityPercent, float maxCapacityPercent,
     int ulMin) {
-<<<<<<< HEAD
-    this.setQueueName(new String(queueName));
-    this.setCapacityPercent(capacityPercent);
-    this.setMaxCapacityPercent(maxCapacityPercent);
-    this.setUlMin(ulMin);
-    this.setMapTSC(new TaskSchedulingContext(TaskType.MAP));
-    this.setReduceTSC(new TaskSchedulingContext(TaskType.REDUCE));
-=======
     this.setQueueName(queueName);
     this.setCapacityPercent(capacityPercent);
     this.setMaxCapacityPercent(maxCapacityPercent);
     this.setUlMin(ulMin);
     this.setMapTSC(new TaskSchedulingContext());
     this.setReduceTSC(new TaskSchedulingContext());
->>>>>>> 3dabddef
   }
 
   /**
