--- conflicted
+++ resolved
@@ -29,8 +29,6 @@
 import org.apache.hadoop.hdfs.server.namenode.FileDataServlet;
 import org.apache.hadoop.security.UserGroupInformation;
 
-import org.apache.hadoop.hdfs.HdfsConfiguration;
-
 /** {@inheritDoc} */
 public class ProxyFileDataServlet extends FileDataServlet {
   /** For java.io.Serializable */
@@ -38,20 +36,7 @@
 
   /** {@inheritDoc} */
   @Override
-<<<<<<< HEAD
-  public void init() throws ServletException {
-    ServletContext context = getServletContext();
-    if (context.getAttribute("name.conf") == null) {
-      context.setAttribute("name.conf", new HdfsConfiguration());
-    }
-  }
-
-  /** {@inheritDoc} */
-  @Override
-  protected URI createUri(FileStatus i, UnixUserGroupInformation ugi,
-=======
   protected URI createUri(String parent, HdfsFileStatus i, UserGroupInformation ugi,
->>>>>>> 8d93e39e
       ClientProtocol nnproxy, HttpServletRequest request) throws IOException,
       URISyntaxException {
     return new URI(request.getScheme(), null, request.getServerName(), request
