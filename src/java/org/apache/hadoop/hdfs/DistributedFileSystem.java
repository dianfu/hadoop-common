--- conflicted
+++ resolved
@@ -24,6 +24,7 @@
 import java.net.URI;
 import java.util.ArrayList;
 import java.util.EnumSet;
+import java.util.List;
 
 import org.apache.hadoop.classification.InterfaceAudience;
 import org.apache.hadoop.classification.InterfaceStability;
@@ -212,13 +213,6 @@
     return dfs.getBlockLocations(getPathName(p), start, len);
 
   }
-  
-  @Override
-  public BlockLocation[] getFileBlockLocations(Path p, 
-      long start, long len) throws IOException {
-    return dfs.getBlockLocations(getPathName(p), start, len);
-
-  }
 
   @Override
   public void setVerifyChecksum(boolean verifyChecksum) {
@@ -247,17 +241,11 @@
   public FSDataOutputStream create(Path f, FsPermission permission,
     boolean overwrite, int bufferSize, short replication, long blockSize,
     Progressable progress) throws IOException {
-<<<<<<< HEAD
     statistics.incrementWriteOps(1);
     return new FSDataOutputStream(dfs.create(getPathName(f), permission,
-        overwrite ? EnumSet.of(CreateFlag.OVERWRITE) : EnumSet.of(CreateFlag.CREATE),
-        replication, blockSize, progress, bufferSize),
-=======
-
-    return new FSDataOutputStream(dfs.create(getPathName(f), permission,
-                   flag, replication, blockSize, progress, bufferSize),
->>>>>>> 95a1f919
-        statistics);
+        overwrite ? EnumSet.of(CreateFlag.CREATE, CreateFlag.OVERWRITE)
+            : EnumSet.of(CreateFlag.CREATE), replication, blockSize, progress,
+        bufferSize), statistics);
   }
   
   @SuppressWarnings("deprecation")
@@ -266,10 +254,7 @@
     FsPermission absolutePermission, EnumSet<CreateFlag> flag, int bufferSize,
     short replication, long blockSize, Progressable progress,
     int bytesPerChecksum) throws IOException {
-<<<<<<< HEAD
     statistics.incrementReadOps(1);
-=======
->>>>>>> 95a1f919
     return new FSDataOutputStream(dfs.primitiveCreate(getPathName(f),
         absolutePermission, flag, true, replication, blockSize,
         progress, bufferSize, bytesPerChecksum),statistics);
@@ -277,19 +262,14 @@
 
   /**
    * Same as create(), except fails if parent directory doesn't already exist.
-<<<<<<< HEAD
-=======
-   * @see #create(Path, FsPermission, EnumSet, int, short, long, Progressable)
->>>>>>> 95a1f919
    */
   public FSDataOutputStream createNonRecursive(Path f, FsPermission permission,
       EnumSet<CreateFlag> flag, int bufferSize, short replication,
       long blockSize, Progressable progress) throws IOException {
-<<<<<<< HEAD
-    statistics.incrementWriteOps(1);
-=======
-
->>>>>>> 95a1f919
+    statistics.incrementWriteOps(1);
+    if (flag.contains(CreateFlag.OVERWRITE)) {
+      flag.add(CreateFlag.CREATE);
+    }
     return new FSDataOutputStream(dfs.create(getPathName(f), permission, flag,
         false, replication, blockSize, progress, bufferSize), statistics);
   }
@@ -391,7 +371,6 @@
    */
   @Override
   public FileStatus[] listStatus(Path p) throws IOException {
-<<<<<<< HEAD
     String src = getPathName(p);
 
     // fetch the first batch of entries in the directory
@@ -410,15 +389,6 @@
       }
       statistics.incrementReadOps(1);
       return stats;
-=======
-    FileStatus[] infos = dfs.listPaths(getPathName(p));
-    if (infos == null) 
-      throw new FileNotFoundException("File " + p + " does not exist.");
-    
-    FileStatus[] stats = new FileStatus[infos.length];
-    for (int i = 0; i < infos.length; i++) {
-      stats[i] = makeQualified(infos[i]);
->>>>>>> 95a1f919
     }
 
     // The directory size is too big that it needs to fetch more
@@ -522,20 +492,9 @@
     return dfs.mkdirs(getPathName(f), permission, false);
   }
 
-  /**
-   * Create a directory with given name and permission, only when
-   * parent directory exists.
-   */
-  public boolean mkdir(Path f, FsPermission permission) throws IOException {
-    return dfs.mkdirs(getPathName(f), permission, false);
-  }
-
   @Override
   public boolean mkdirs(Path f, FsPermission permission) throws IOException {
-<<<<<<< HEAD
-    statistics.incrementWriteOps(1);
-=======
->>>>>>> 95a1f919
+    statistics.incrementWriteOps(1);
     return dfs.mkdirs(getPathName(f), permission, true);
   }
 
@@ -543,10 +502,7 @@
   @Override
   protected boolean primitiveMkdir(Path f, FsPermission absolutePermission)
     throws IOException {
-<<<<<<< HEAD
-    statistics.incrementWriteOps(1);
-=======
->>>>>>> 95a1f919
+    statistics.incrementWriteOps(1);
     return dfs.primitiveMkdir(getPathName(f), absolutePermission);
   }
 
@@ -858,6 +814,14 @@
       throws IOException {
     return dfs.getDelegationToken(renewer);
   }
+  
+  @Override // FileSystem
+  public List<Token<?>> getDelegationTokens(String renewer) throws IOException {
+    List<Token<?>> tokenList = new ArrayList<Token<?>>();
+    Token<DelegationTokenIdentifier> token = this.getDelegationToken(renewer);
+    tokenList.add(token);
+    return tokenList;
+  }
 
   /**
    * Renew an existing delegation token.
