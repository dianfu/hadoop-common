/**
 * Licensed to the Apache Software Foundation (ASF) under one
 * or more contributor license agreements.  See the NOTICE file
 * distributed with this work for additional information
 * regarding copyright ownership.  The ASF licenses this file
 * to you under the Apache License, Version 2.0 (the
 * "License"); you may not use this file except in compliance
 * with the License.  You may obtain a copy of the License at
 *
 *     http://www.apache.org/licenses/LICENSE-2.0
 *
 * Unless required by applicable law or agreed to in writing, software
 * distributed under the License is distributed on an "AS IS" BASIS,
 * WITHOUT WARRANTIES OR CONDITIONS OF ANY KIND, either express or implied.
 * See the License for the specific language governing permissions and
 * limitations under the License.
 */
package org.apache.hadoop.hdfs.server.namenode;

import org.apache.commons.logging.*;

import org.apache.hadoop.conf.*;
import org.apache.hadoop.hdfs.DFSUtil;
import org.apache.hadoop.hdfs.protocol.*;
import org.apache.hadoop.hdfs.security.AccessTokenHandler;
import org.apache.hadoop.hdfs.security.ExportedAccessKeys;
import org.apache.hadoop.hdfs.server.common.GenerationStamp;
import org.apache.hadoop.hdfs.server.common.HdfsConstants.BlockUCState;
import org.apache.hadoop.hdfs.server.common.HdfsConstants.StartupOption;
import org.apache.hadoop.hdfs.server.common.Storage;
import org.apache.hadoop.hdfs.server.common.UpgradeStatusReport;
import org.apache.hadoop.hdfs.server.common.Util;
import org.apache.hadoop.hdfs.server.namenode.metrics.FSNamesystemMBean;
import org.apache.hadoop.hdfs.server.namenode.metrics.FSNamesystemMetrics;
import org.apache.hadoop.security.AccessControlException;
<<<<<<< HEAD
import org.apache.hadoop.security.PermissionChecker;
import org.apache.hadoop.security.UnixUserGroupInformation;
=======
>>>>>>> 8d93e39e
import org.apache.hadoop.security.UserGroupInformation;
import org.apache.hadoop.security.UserGroupInformation.AuthenticationMethod;
import org.apache.hadoop.security.token.Token;
import org.apache.hadoop.security.token.SecretManager.InvalidToken;
import org.apache.hadoop.security.token.delegation.DelegationKey;
import org.apache.hadoop.hdfs.security.token.delegation.DelegationTokenIdentifier;
import org.apache.hadoop.hdfs.security.token.delegation.DelegationTokenSecretManager;
import org.apache.hadoop.util.*;
import org.apache.hadoop.metrics.util.MBeanUtil;
import org.apache.hadoop.net.CachedDNSToSwitchMapping;
import org.apache.hadoop.net.DNSToSwitchMapping;
import org.apache.hadoop.net.NetworkTopology;
import org.apache.hadoop.net.Node;
import org.apache.hadoop.net.NodeBase;
import org.apache.hadoop.net.ScriptBasedMapping;
import org.apache.hadoop.hdfs.server.namenode.LeaseManager.Lease;
import org.apache.hadoop.hdfs.server.protocol.BlocksWithLocations;
import org.apache.hadoop.hdfs.server.protocol.DatanodeCommand;
import org.apache.hadoop.hdfs.server.protocol.DatanodeRegistration;
import org.apache.hadoop.hdfs.server.protocol.DisallowedDatanodeException;
import org.apache.hadoop.hdfs.server.protocol.KeyUpdateCommand;
import org.apache.hadoop.hdfs.server.protocol.NamenodeCommand;
import org.apache.hadoop.hdfs.server.protocol.NamenodeRegistration;
import org.apache.hadoop.hdfs.server.protocol.NamespaceInfo;
import org.apache.hadoop.hdfs.server.protocol.UpgradeCommand;
import org.apache.hadoop.hdfs.server.protocol.BlocksWithLocations.BlockWithLocations;
import org.apache.hadoop.hdfs.HdfsConfiguration;
import org.apache.hadoop.hdfs.DFSConfigKeys;
import org.apache.hadoop.fs.ContentSummary;
import org.apache.hadoop.fs.CreateFlag;
import org.apache.hadoop.fs.FileAlreadyExistsException;
import org.apache.hadoop.fs.FileStatus;
import org.apache.hadoop.fs.FsServerDefaults;
import org.apache.hadoop.fs.Path;
import org.apache.hadoop.fs.UnresolvedLinkException;
import org.apache.hadoop.fs.Options;
import org.apache.hadoop.fs.Options.Rename;
import org.apache.hadoop.fs.permission.*;
import org.apache.hadoop.ipc.Server;
import org.apache.hadoop.io.IOUtils;
import org.apache.hadoop.io.Text;

import java.io.BufferedWriter;
import java.io.ByteArrayInputStream;
import java.io.DataInputStream;
import java.io.File;
import java.io.FileWriter;
import java.io.FileNotFoundException;
import java.io.IOException;
import java.io.PrintWriter;
import java.io.DataOutputStream;
import java.net.InetAddress;
import java.net.URI;
import java.util.*;
import java.util.Map.Entry;

import javax.management.NotCompliantMBeanException;
import javax.management.ObjectName;
import javax.management.StandardMBean;

/***************************************************
 * FSNamesystem does the actual bookkeeping work for the
 * DataNode.
 *
 * It tracks several important tables.
 *
 * 1)  valid fsname --> blocklist  (kept on disk, logged)
 * 2)  Set of all valid blocks (inverted #1)
 * 3)  block --> machinelist (kept in memory, rebuilt dynamically from reports)
 * 4)  machine --> blocklist (inverted #2)
 * 5)  LRU cache of updated-heartbeat machines
 ***************************************************/
public class FSNamesystem implements FSConstants, FSNamesystemMBean, FSClusterStats {
  public static final Log LOG = LogFactory.getLog(FSNamesystem.class);

  private static final ThreadLocal<StringBuilder> auditBuffer =
    new ThreadLocal<StringBuilder>() {
      protected StringBuilder initialValue() {
        return new StringBuilder();
      }
  };

  private static final void logAuditEvent(UserGroupInformation ugi,
      InetAddress addr, String cmd, String src, String dst,
      HdfsFileStatus stat) {
    final StringBuilder sb = auditBuffer.get();
    sb.setLength(0);
    sb.append("ugi=").append(ugi).append("\t");
    sb.append("ip=").append(addr).append("\t");
    sb.append("cmd=").append(cmd).append("\t");
    sb.append("src=").append(src).append("\t");
    sb.append("dst=").append(dst).append("\t");
    if (null == stat) {
      sb.append("perm=null");
    } else {
      sb.append("perm=");
      sb.append(stat.getOwner()).append(":");
      sb.append(stat.getGroup()).append(":");
      sb.append(stat.getPermission());
    }
    auditLog.info(sb);
  }

  /**
   * Logger for audit events, noting successful FSNamesystem operations. Emits
   * to FSNamesystem.audit at INFO. Each event causes a set of tab-separated
   * <code>key=value</code> pairs to be written for the following properties:
   * <code>
   * ugi=&lt;ugi in RPC&gt;
   * ip=&lt;remote IP&gt;
   * cmd=&lt;command&gt;
   * src=&lt;src path&gt;
   * dst=&lt;dst path (optional)&gt;
   * perm=&lt;permissions (optional)&gt;
   * </code>
   */
  public static final Log auditLog = LogFactory.getLog(
      FSNamesystem.class.getName() + ".audit");

  static int BLOCK_DELETION_INCREMENT = 1000;
  private boolean isPermissionEnabled;
  private UserGroupInformation fsOwner;
  private String supergroup;
  private PermissionStatus defaultPermission;
  // FSNamesystemMetrics counter variables
  private FSNamesystemMetrics myFSMetrics;
  private long capacityTotal = 0L, capacityUsed = 0L, capacityRemaining = 0L;
  private int totalLoad = 0;
  boolean isAccessTokenEnabled;
  AccessTokenHandler accessTokenHandler;
  private long accessKeyUpdateInterval;
  private long accessTokenLifetime;
  
  // Scan interval is not configurable.
  private final long DELEGATION_TOKEN_REMOVER_SCAN_INTERVAL = 3600000; // 1 hour
  private DelegationTokenSecretManager dtSecretManager;

  //
  // Stores the correct file name hierarchy
  //
  public FSDirectory dir;

  BlockManager blockManager;
    
  /**
   * Stores the datanode -> block map.  
   * <p>
   * Done by storing a set of {@link DatanodeDescriptor} objects, sorted by 
   * storage id. In order to keep the storage map consistent it tracks 
   * all storages ever registered with the namenode.
   * A descriptor corresponding to a specific storage id can be
   * <ul> 
   * <li>added to the map if it is a new storage id;</li>
   * <li>updated with a new datanode started as a replacement for the old one 
   * with the same storage id; and </li>
   * <li>removed if and only if an existing datanode is restarted to serve a
   * different storage id.</li>
   * </ul> <br>
   * The list of the {@link DatanodeDescriptor}s in the map is checkpointed
   * in the namespace image file. Only the {@link DatanodeInfo} part is 
   * persistent, the list of blocks is restored from the datanode block
   * reports. 
   * <p>
   * Mapping: StorageID -> DatanodeDescriptor
   */
  NavigableMap<String, DatanodeDescriptor> datanodeMap = 
    new TreeMap<String, DatanodeDescriptor>();

  Random r = new Random();

  /**
   * Stores a set of DatanodeDescriptor objects.
   * This is a subset of {@link #datanodeMap}, containing nodes that are 
   * considered alive.
   * The {@link HeartbeatMonitor} periodically checks for outdated entries,
   * and removes them from the list.
   */
  ArrayList<DatanodeDescriptor> heartbeats = new ArrayList<DatanodeDescriptor>();

  public LeaseManager leaseManager = new LeaseManager(this); 

  //
  // Threaded object that checks to see if we have been
  // getting heartbeats from all clients. 
  //
  Daemon hbthread = null;   // HeartbeatMonitor thread
  public Daemon lmthread = null;   // LeaseMonitor thread
  Daemon smmthread = null;  // SafeModeMonitor thread
  public Daemon replthread = null;  // Replication thread
  
  private volatile boolean fsRunning = true;
  long systemStart = 0;

  // heartbeatRecheckInterval is how often namenode checks for expired datanodes
  private long heartbeatRecheckInterval;
  // heartbeatExpireInterval is how long namenode waits for datanode to report
  // heartbeat
  private long heartbeatExpireInterval;
  //replicationRecheckInterval is how often namenode checks for new replication work
  private long replicationRecheckInterval;
  private FsServerDefaults serverDefaults;
  // allow appending to hdfs files
  private boolean supportAppends = true;

  private volatile SafeModeInfo safeMode;  // safe mode information
  private Host2NodesMap host2DataNodeMap = new Host2NodesMap();
    
  // datanode networktoplogy
  NetworkTopology clusterMap = new NetworkTopology();
  private DNSToSwitchMapping dnsToSwitchMapping;

  private HostsFileReader hostsReader; 
  private Daemon dnthread = null;

  private long maxFsObjects = 0;          // maximum number of fs objects

  /**
   * The global generation stamp for this file system. 
   */
  private final GenerationStamp generationStamp = new GenerationStamp();

  // Ask Datanode only up to this many blocks to delete.
  int blockInvalidateLimit = FSConstants.BLOCK_INVALIDATE_CHUNK;

  // precision of access times.
  private long accessTimePrecision = 0;

  /**
   * FSNamesystem constructor.
   */
  FSNamesystem(Configuration conf) throws IOException {
    try {
      initialize(conf, null);
    } catch(IOException e) {
      LOG.error(getClass().getSimpleName() + " initialization failed.", e);
      close();
      throw e;
    }
  }

  /**
   * Initialize FSNamesystem.
   */
  private void initialize(Configuration conf, FSImage fsImage)
      throws IOException {
    this.systemStart = now();
    this.blockManager = new BlockManager(this, conf);
    setConfigurationParameters(conf);
    dtSecretManager = createDelegationTokenSecretManager(conf);
    this.registerMBean(conf); // register the MBean for the FSNamesystemStutus
    if(fsImage == null) {
      this.dir = new FSDirectory(this, conf);
      StartupOption startOpt = NameNode.getStartupOption(conf);
      this.dir.loadFSImage(getNamespaceDirs(conf),
                           getNamespaceEditsDirs(conf), startOpt);
      long timeTakenToLoadFSImage = now() - systemStart;
      LOG.info("Finished loading FSImage in " + timeTakenToLoadFSImage + " msecs");
      NameNode.getNameNodeMetrics().fsImageLoadTime.set(
                                (int) timeTakenToLoadFSImage);
    } else {
      this.dir = new FSDirectory(fsImage, this, conf);
    }
    this.safeMode = new SafeModeInfo(conf);
    this.hostsReader = new HostsFileReader(conf.get("dfs.hosts",""),
                        conf.get("dfs.hosts.exclude",""));
    if (isAccessTokenEnabled) {
      accessTokenHandler = new AccessTokenHandler(true,
          accessKeyUpdateInterval, accessTokenLifetime);
    }
  }

  void activateSecretManager() throws IOException {
    if (dtSecretManager != null) {
      dtSecretManager.startThreads();
    }
  }
  
  /**
   * Activate FSNamesystem daemons.
   */
  void activate(Configuration conf) throws IOException {
    setBlockTotal();
    blockManager.activate();
    this.hbthread = new Daemon(new HeartbeatMonitor());
    this.lmthread = new Daemon(leaseManager.new Monitor());
    this.replthread = new Daemon(new ReplicationMonitor());
    hbthread.start();
    lmthread.start();
    replthread.start();

    this.dnthread = new Daemon(new DecommissionManager(this).new Monitor(
        conf.getInt("dfs.namenode.decommission.interval", 30),
        conf.getInt("dfs.namenode.decommission.nodes.per.interval", 5)));
    dnthread.start();

    this.dnsToSwitchMapping = ReflectionUtils.newInstance(
        conf.getClass(DFSConfigKeys.NET_TOPOLOGY_NODE_SWITCH_MAPPING_IMPL_KEY, 
                      ScriptBasedMapping.class,
            DNSToSwitchMapping.class), conf);
    
    /* If the dns to swith mapping supports cache, resolve network 
     * locations of those hosts in the include list, 
     * and store the mapping in the cache; so future calls to resolve
     * will be fast.
     */
    if (dnsToSwitchMapping instanceof CachedDNSToSwitchMapping) {
      dnsToSwitchMapping.resolve(new ArrayList<String>(hostsReader.getHosts()));
    }
  }

  public static Collection<URI> getNamespaceDirs(Configuration conf) {
    return getStorageDirs(conf, DFSConfigKeys.DFS_NAMENODE_NAME_DIR_KEY);
  }

  public static Collection<URI> getStorageDirs(Configuration conf,
                                                String propertyName) {
    Collection<String> dirNames = conf.getStringCollection(propertyName);
    StartupOption startOpt = NameNode.getStartupOption(conf);
    if(startOpt == StartupOption.IMPORT) {
      // In case of IMPORT this will get rid of default directories 
      // but will retain directories specified in hdfs-site.xml
      // When importing image from a checkpoint, the name-node can
      // start with empty set of storage directories.
      Configuration cE = new HdfsConfiguration(false);
      cE.addResource("core-default.xml");
      cE.addResource("core-site.xml");
      cE.addResource("hdfs-default.xml");
      Collection<String> dirNames2 = cE.getStringCollection(propertyName);
      dirNames.removeAll(dirNames2);
      if(dirNames.isEmpty())
        LOG.warn("!!! WARNING !!!" +
          "\n\tThe NameNode currently runs without persistent storage." +
          "\n\tAny changes to the file system meta-data may be lost." +
          "\n\tRecommended actions:" +
          "\n\t\t- shutdown and restart NameNode with configured \"" 
          + propertyName + "\" in hdfs-site.xml;" +
          "\n\t\t- use Backup Node as a persistent and up-to-date storage " +
          "of the file system meta-data.");
    } else if (dirNames.isEmpty())
      dirNames.add("file:///tmp/hadoop/dfs/name");
    return Util.stringCollectionAsURIs(dirNames);
  }

  public static Collection<URI> getNamespaceEditsDirs(Configuration conf) {
    return getStorageDirs(conf, DFSConfigKeys.DFS_NAMENODE_EDITS_DIR_KEY);
  }

  /**
   * dirs is a list of directories where the filesystem directory state 
   * is stored
   */
  FSNamesystem(FSImage fsImage, Configuration conf) throws IOException {
    this.blockManager = new BlockManager(this, conf);
    setConfigurationParameters(conf);
    this.dir = new FSDirectory(fsImage, this, conf);
    dtSecretManager = createDelegationTokenSecretManager(conf);
  }

  /**
   * Create FSNamesystem for {@link BackupNode}.
   * Should do everything that would be done for the NameNode,
   * except for loading the image.
   * 
   * @param bnImage {@link BackupStorage}
   * @param conf configuration
   * @throws IOException
   */
  FSNamesystem(Configuration conf, BackupStorage bnImage) throws IOException {
    try {
      initialize(conf, bnImage);
    } catch(IOException e) {
      LOG.error(getClass().getSimpleName() + " initialization failed.", e);
      close();
      throw e;
    }
  }

  /**
   * Initializes some of the members from configuration
   */
  private void setConfigurationParameters(Configuration conf) 
                                          throws IOException {
    fsOwner = UserGroupInformation.getCurrentUser();
    
    LOG.info("fsOwner=" + fsOwner);

    this.supergroup = conf.get(DFSConfigKeys.DFS_PERMISSIONS_SUPERUSERGROUP_KEY, 
                               DFSConfigKeys.DFS_PERMISSIONS_SUPERUSERGROUP_DEFAULT);
    this.isPermissionEnabled = conf.getBoolean(DFSConfigKeys.DFS_PERMISSIONS_ENABLED_KEY,
                                               DFSConfigKeys.DFS_PERMISSIONS_ENABLED_DEFAULT);
    LOG.info("supergroup=" + supergroup);
    LOG.info("isPermissionEnabled=" + isPermissionEnabled);
    short filePermission = (short)conf.getInt(DFSConfigKeys.DFS_NAMENODE_UPGRADE_PERMISSION_KEY,
                                              DFSConfigKeys.DFS_NAMENODE_UPGRADE_PERMISSION_DEFAULT);
    this.defaultPermission = PermissionStatus.createImmutable(
        fsOwner.getShortUserName(), supergroup, new FsPermission(filePermission));

    long heartbeatInterval = conf.getLong("dfs.heartbeat.interval", 3) * 1000;
    this.heartbeatRecheckInterval = conf.getInt(
        DFSConfigKeys.DFS_NAMENODE_HEARTBEAT_RECHECK_INTERVAL_KEY, 
        DFSConfigKeys.DFS_NAMENODE_HEARTBEAT_RECHECK_INTERVAL_DEFAULT); // 5 minutes
    this.heartbeatExpireInterval = 2 * heartbeatRecheckInterval +
      10 * heartbeatInterval;
    this.replicationRecheckInterval = 
      conf.getInt(DFSConfigKeys.DFS_NAMENODE_REPLICATION_INTERVAL_KEY, 
                  DFSConfigKeys.DFS_NAMENODE_REPLICATION_INTERVAL_DEFAULT) * 1000L;
    this.serverDefaults = new FsServerDefaults(
        conf.getLong(DFSConfigKeys.DFS_BLOCK_SIZE_KEY, DEFAULT_BLOCK_SIZE),
        conf.getInt(DFSConfigKeys.DFS_BYTES_PER_CHECKSUM_KEY, DEFAULT_BYTES_PER_CHECKSUM),
        conf.getInt(DFSConfigKeys.DFS_CLIENT_WRITE_PACKET_SIZE_KEY, DEFAULT_WRITE_PACKET_SIZE),
        (short) conf.getInt("dfs.replication", DEFAULT_REPLICATION_FACTOR),
        conf.getInt("io.file.buffer.size", DEFAULT_FILE_BUFFER_SIZE));
    this.maxFsObjects = conf.getLong(DFSConfigKeys.DFS_NAMENODE_MAX_OBJECTS_KEY, 
                                     DFSConfigKeys.DFS_NAMENODE_MAX_OBJECTS_DEFAULT);
    this.blockInvalidateLimit = Math.max(this.blockInvalidateLimit, 
                                         20*(int)(heartbeatInterval/1000));
    this.accessTimePrecision = conf.getLong(DFSConfigKeys.DFS_NAMENODE_ACCESSTIME_PRECISION_KEY, 0);
    this.supportAppends = conf.getBoolean(DFSConfigKeys.DFS_SUPPORT_APPEND_KEY,
                                      DFSConfigKeys.DFS_SUPPORT_APPEND_DEFAULT);
    this.isAccessTokenEnabled = conf.getBoolean(
        DFSConfigKeys.DFS_BLOCK_ACCESS_TOKEN_ENABLE_KEY, 
        DFSConfigKeys.DFS_BLOCK_ACCESS_TOKEN_ENABLE_DEFAULT);
    if (isAccessTokenEnabled) {
      this.accessKeyUpdateInterval = conf.getLong(
          DFSConfigKeys.DFS_BLOCK_ACCESS_KEY_UPDATE_INTERVAL_KEY, 
          DFSConfigKeys.DFS_BLOCK_ACCESS_KEY_UPDATE_INTERVAL_DEFAULT) * 60 * 1000L; // 10 hrs
      this.accessTokenLifetime = conf.getLong(
          DFSConfigKeys.DFS_BLOCK_ACCESS_TOKEN_LIFETIME_KEY, 
          DFSConfigKeys.DFS_BLOCK_ACCESS_TOKEN_LIFETIME_DEFAULT) * 60 * 1000L; // 10 hrs
    }
    LOG.info("isAccessTokenEnabled=" + isAccessTokenEnabled
        + " accessKeyUpdateInterval=" + accessKeyUpdateInterval / (60 * 1000)
        + " min(s), accessTokenLifetime=" + accessTokenLifetime / (60 * 1000)
        + " min(s)");
  }

  /**
   * Return the default path permission when upgrading from releases with no
   * permissions (<=0.15) to releases with permissions (>=0.16)
   */
  protected PermissionStatus getUpgradePermission() {
    return defaultPermission;
  }
  
  NamespaceInfo getNamespaceInfo() {
    return new NamespaceInfo(dir.fsImage.getNamespaceID(),
                             dir.fsImage.getCTime(),
                             getDistributedUpgradeVersion());
  }

  /**
   * Close down this file system manager.
   * Causes heartbeat and lease daemons to stop; waits briefly for
   * them to finish, but a short timeout returns control back to caller.
   */
  public void close() {
    fsRunning = false;
    try {
      if (blockManager != null) blockManager.close();
      if (hbthread != null) hbthread.interrupt();
      if (replthread != null) replthread.interrupt();
      if (dnthread != null) dnthread.interrupt();
      if (smmthread != null) smmthread.interrupt();
      if (dtSecretManager != null) dtSecretManager.stopThreads();
    } catch (Exception e) {
      LOG.warn("Exception shutting down FSNamesystem", e);
    } finally {
      // using finally to ensure we also wait for lease daemon
      try {
        if (lmthread != null) {
          lmthread.interrupt();
          lmthread.join(3000);
        }
        dir.close();
      } catch (InterruptedException ie) {
      } catch (IOException ie) {
        LOG.error("Error closing FSDirectory", ie);
        IOUtils.cleanup(LOG, dir);
      }
    }
  }

  /** Is this name system running? */
  boolean isRunning() {
    return fsRunning;
  }

  /**
   * Dump all metadata into specified file
   */
  synchronized void metaSave(String filename) throws IOException {
    checkSuperuserPrivilege();
    File file = new File(System.getProperty("hadoop.log.dir"), filename);
    PrintWriter out = new PrintWriter(new BufferedWriter(new FileWriter(file,
        true)));

    long totalInodes = this.dir.totalInodes();
    long totalBlocks = this.getBlocksTotal();

    ArrayList<DatanodeDescriptor> live = new ArrayList<DatanodeDescriptor>();
    ArrayList<DatanodeDescriptor> dead = new ArrayList<DatanodeDescriptor>();
    this.DFSNodesStatus(live, dead);
    
    String str = totalInodes + " files and directories, " + totalBlocks
        + " blocks = " + (totalInodes + totalBlocks) + " total";
    out.println(str);
    out.println("Live Datanodes: "+live.size());
    out.println("Dead Datanodes: "+dead.size());
    blockManager.metaSave(out);

    //
    // Dump all datanodes
    //
    datanodeDump(out);

    out.flush();
    out.close();
  }

  long getDefaultBlockSize() {
    return serverDefaults.getBlockSize();
  }

  FsServerDefaults getServerDefaults() {
    return serverDefaults;
  }

  long getAccessTimePrecision() {
    return accessTimePrecision;
  }

  private boolean isAccessTimeSupported() {
    return accessTimePrecision > 0;
  }

  /////////////////////////////////////////////////////////
  //
  // These methods are called by secondary namenodes
  //
  /////////////////////////////////////////////////////////
  /**
   * return a list of blocks & their locations on <code>datanode</code> whose
   * total size is <code>size</code>
   * 
   * @param datanode on which blocks are located
   * @param size total size of blocks
   */
  synchronized BlocksWithLocations getBlocks(DatanodeID datanode, long size)
      throws IOException {
    checkSuperuserPrivilege();

    DatanodeDescriptor node = getDatanode(datanode);
    if (node == null) {
      NameNode.stateChangeLog.warn("BLOCK* NameSystem.getBlocks: "
          + "Asking for blocks from an unrecorded node " + datanode.getName());
      throw new IllegalArgumentException(
          "Unexpected exception.  Got getBlocks message for datanode " +
          datanode.getName() + ", but there is no info for it");
    }

    int numBlocks = node.numBlocks();
    if(numBlocks == 0) {
      return new BlocksWithLocations(new BlockWithLocations[0]);
    }
    Iterator<BlockInfo> iter = node.getBlockIterator();
    int startBlock = r.nextInt(numBlocks); // starting from a random block
    // skip blocks
    for(int i=0; i<startBlock; i++) {
      iter.next();
    }
    List<BlockWithLocations> results = new ArrayList<BlockWithLocations>();
    long totalSize = 0;
    BlockInfo curBlock;
    while(totalSize<size && iter.hasNext()) {
      curBlock = iter.next();
      if(!curBlock.isComplete())  continue;
      totalSize += addBlock(curBlock, results);
    }
    if(totalSize<size) {
      iter = node.getBlockIterator(); // start from the beginning
      for(int i=0; i<startBlock&&totalSize<size; i++) {
        curBlock = iter.next();
        if(!curBlock.isComplete())  continue;
        totalSize += addBlock(curBlock, results);
      }
    }

    return new BlocksWithLocations(
        results.toArray(new BlockWithLocations[results.size()]));
  }

  /**
   * Get access keys
   * 
   * @return current access keys
   */
  ExportedAccessKeys getAccessKeys() {
    return isAccessTokenEnabled ? accessTokenHandler.exportKeys()
        : ExportedAccessKeys.DUMMY_KEYS;
  }

  /**
   * Get all valid locations of the block & add the block to results
   * return the length of the added block; 0 if the block is not added
   */
  private long addBlock(Block block, List<BlockWithLocations> results) {
    ArrayList<String> machineSet = blockManager.getValidLocations(block);
    if(machineSet.size() == 0) {
      return 0;
    } else {
      results.add(new BlockWithLocations(block, 
          machineSet.toArray(new String[machineSet.size()])));
      return block.getNumBytes();
    }
  }

  /////////////////////////////////////////////////////////
  //
  // These methods are called by HadoopFS clients
  //
  /////////////////////////////////////////////////////////
  /**
   * Set permissions for an existing file.
   * @throws IOException
   */
<<<<<<< HEAD
  public synchronized void setPermission(String src, FsPermission permission
      ) throws IOException {
=======
  public synchronized void setPermission(String src, FsPermission permission)
      throws IOException, UnresolvedLinkException {
>>>>>>> 8d93e39e
    if (isInSafeMode())
      throw new SafeModeException("Cannot set permission for " + src, safeMode);
    checkOwner(src);
    dir.setPermission(src, permission);
    getEditLog().logSync();
    if (auditLog.isInfoEnabled()) {
      final HdfsFileStatus stat = dir.getFileInfo(src, false);
      logAuditEvent(UserGroupInformation.getCurrentUser(),
                    Server.getRemoteIp(),
                    "setPermission", src, null, stat);
    }
  }

  /**
   * Set owner for an existing file.
   * @throws IOException
   */
<<<<<<< HEAD
  public synchronized void setOwner(String src, String username, String group
      ) throws IOException {
=======
  public synchronized void setOwner(String src, String username, String group)
      throws IOException, UnresolvedLinkException {
>>>>>>> 8d93e39e
    if (isInSafeMode())
        throw new SafeModeException("Cannot set owner for " + src, safeMode);
    FSPermissionChecker pc = checkOwner(src);
    if (!pc.isSuper) {
      if (username != null && !pc.user.equals(username)) {
        throw new AccessControlException("Non-super user cannot change owner.");
      }
      if (group != null && !pc.containsGroup(group)) {
        throw new AccessControlException("User does not belong to " + group
            + " .");
      }
    }
    dir.setOwner(src, username, group);
    getEditLog().logSync();
    if (auditLog.isInfoEnabled()) {
      final HdfsFileStatus stat = dir.getFileInfo(src, false);
      logAuditEvent(UserGroupInformation.getCurrentUser(),
                    Server.getRemoteIp(),
                    "setOwner", src, null, stat);
    }
  }

  /**
   * Get block locations within the specified range.
   * @see ClientProtocol#getBlockLocations(String, long, long)
   */
  LocatedBlocks getBlockLocations(String clientMachine, String src,
      long offset, long length) throws IOException, UnresolvedLinkException {
    LocatedBlocks blocks = getBlockLocations(src, offset, length, true);
    if (blocks != null) {
      //sort the blocks
      DatanodeDescriptor client = host2DataNodeMap.getDatanodeByHost(
          clientMachine);
      for (LocatedBlock b : blocks.getLocatedBlocks()) {
        clusterMap.pseudoSortByDistance(client, b.getLocations());
      }
    }
    return blocks;
  }

  /**
   * Get block locations within the specified range.
   * @see ClientProtocol#getBlockLocations(String, long, long)
   * @throws FileNotFoundException
   */
  LocatedBlocks getBlockLocations(String src, long offset, long length,
      boolean doAccessTime) throws IOException, UnresolvedLinkException {
    if (isPermissionEnabled) {
      checkPathAccess(src, FsAction.READ);
    }

    if (offset < 0) {
      throw new IOException("Negative offset is not supported. File: " + src );
    }
    if (length < 0) {
      throw new IOException("Negative length is not supported. File: " + src );
    }
    final LocatedBlocks ret = getBlockLocationsInternal(src,
        offset, length, doAccessTime);  
    if (auditLog.isInfoEnabled()) {
      logAuditEvent(UserGroupInformation.getCurrentUser(),
                    Server.getRemoteIp(),
                    "open", src, null, null);
    }
    return ret;
  }

  private synchronized LocatedBlocks getBlockLocationsInternal(String src,
                                                       long offset, 
                                                       long length,
<<<<<<< HEAD
                                                       boolean doAccessTime
                                                       ) throws IOException {
    INodeFile inode = dir.getFileINode(src);
    if (inode == null)
      throw new FileNotFoundException();
=======
                                                       boolean doAccessTime)
      throws IOException, UnresolvedLinkException {
    INodeFile inode = dir.getFileINode(src);
    if (inode == null)
      throw new FileNotFoundException("File does not exist: " + src);
    assert !inode.isLink();
>>>>>>> 8d93e39e
    if (doAccessTime && isAccessTimeSupported()) {
      dir.setTimes(src, inode, -1, now(), false);
    }
    final BlockInfo[] blocks = inode.getBlocks();
    if (LOG.isDebugEnabled()) {
      LOG.debug("blocks = " + java.util.Arrays.asList(blocks));
    }
    if (blocks == null) {
      return null;
    }

    if (blocks.length == 0) {
      return new LocatedBlocks(0, inode.isUnderConstruction(),
          Collections.<LocatedBlock>emptyList(), null, false);
    } else {
      final long n = inode.computeFileSize(false);
      final List<LocatedBlock> locatedblocks = blockManager.getBlockLocations(
          blocks, offset, length, Integer.MAX_VALUE);
      final BlockInfo last = inode.getLastBlock();
      if (LOG.isDebugEnabled()) {
        LOG.debug("last = " + last);
      }

      if (!last.isComplete()) {
        return new LocatedBlocks(n, inode.isUnderConstruction(), locatedblocks,
            blockManager.getBlockLocation(last, n), false);
      }
      else {
        return new LocatedBlocks(n, inode.isUnderConstruction(), locatedblocks,
            blockManager.getBlockLocation(last, n-last.getNumBytes()), true);
      }
    }
  }

  /** Create a LocatedBlock. */
  LocatedBlock createLocatedBlock(final Block b, final DatanodeInfo[] locations,
      final long offset, final boolean corrupt) throws IOException {
    final LocatedBlock lb = new LocatedBlock(b, locations, offset, corrupt);
    if (isAccessTokenEnabled) {
      lb.setAccessToken(accessTokenHandler.generateToken(b.getBlockId(),
          EnumSet.of(AccessTokenHandler.AccessMode.READ)));
    }
    return lb;
<<<<<<< HEAD
=======
  }
  
  /**
   * Moves all the blocks from srcs and appends them to trg
   * To avoid rollbacks we will verify validitity of ALL of the args
   * before we start actual move.
   * @param target
   * @param srcs
   * @throws IOException
   */
  public void concat(String target, String [] srcs) 
    throws IOException, UnresolvedLinkException {
    FSNamesystem.LOG.debug("concat " + Arrays.toString(srcs) + " to " + target);
    // check safe mode
    if (isInSafeMode()) {
      throw new SafeModeException("concat: cannot concat " + target, safeMode);
    }
    
    // verify args
    if(target.isEmpty()) {
      throw new IllegalArgumentException("concat: trg file name is empty");
    }
    if(srcs == null || srcs.length == 0) {
      throw new IllegalArgumentException("concat: srcs list is empty or null");
    }
    
    // currently we require all the files to be in the same dir
    String trgParent = 
      target.substring(0, target.lastIndexOf(Path.SEPARATOR_CHAR));
    for(String s : srcs) {
      String srcParent = s.substring(0, s.lastIndexOf(Path.SEPARATOR_CHAR));
      if(! srcParent.equals(trgParent)) {
        throw new IllegalArgumentException
           ("concat:  srcs and target shoould be in same dir");
      }
    }
    
    synchronized(this) {
      // write permission for the target
      if (isPermissionEnabled) {
        checkPathAccess(target, FsAction.WRITE);

        // and srcs
        for(String aSrc: srcs) {
          checkPathAccess(aSrc, FsAction.READ); // read the file
          checkParentAccess(aSrc, FsAction.WRITE); // for delete 
        }
      }


      // to make sure no two files are the same
      Set<INode> si = new HashSet<INode>();

      // we put the following prerequisite for the operation
      // replication and blocks sizes should be the same for ALL the blocks
      // check the target
      INode inode = dir.getFileINode(target);

      if(inode == null) {
        throw new IllegalArgumentException("concat: trg file doesn't exist");
      }
      if(inode.isUnderConstruction()) {
        throw new IllegalArgumentException("concat: trg file is uner construction");
      }

      INodeFile trgInode = (INodeFile) inode;

      // per design trg shouldn't be empty and all the blocks same size
      if(trgInode.blocks.length == 0) {
        throw new IllegalArgumentException("concat: "+ target + " file is empty");
      }

      long blockSize = trgInode.preferredBlockSize;

      // check the end block to be full
      if(blockSize != trgInode.blocks[trgInode.blocks.length-1].getNumBytes()) {
        throw new IllegalArgumentException(target + " blocks size should be the same");
      }

      si.add(trgInode);
      short repl = trgInode.blockReplication;

      // now check the srcs
      boolean endSrc = false; // final src file doesn't have to have full end block
      for(int i=0; i<srcs.length; i++) {
        String src = srcs[i];
        if(i==srcs.length-1)
          endSrc=true;

        INodeFile srcInode = dir.getFileINode(src);

        if(src.isEmpty() 
            || srcInode == null
            || srcInode.isUnderConstruction()
            || srcInode.blocks.length == 0) {
          throw new IllegalArgumentException("concat: file " + src + 
          " is invalid or empty or underConstruction");
        }

        // check replication and blocks size
        if(repl != srcInode.blockReplication) {
          throw new IllegalArgumentException(src + " and " + target + " " +
              "should have same replication: "
              + repl + " vs. " + srcInode.blockReplication);
        }

        //boolean endBlock=false;
        // verify that all the blocks are of the same length as target
        // should be enough to check the end blocks
        int idx = srcInode.blocks.length-1;
        if(endSrc)
          idx = srcInode.blocks.length-2; // end block of endSrc is OK not to be full
        if(idx >= 0 && srcInode.blocks[idx].getNumBytes() != blockSize) {
          throw new IllegalArgumentException("concat: blocks sizes of " + 
              src + " and " + target + " should all be the same");
        }

        si.add(srcInode);
      }

      // make sure no two files are the same
      if(si.size() < srcs.length+1) { // trg + srcs
        // it means at least two files are the same
        throw new IllegalArgumentException("at least two files are the same");
      }

      NameNode.stateChangeLog.debug("DIR* NameSystem.concat: " + 
          Arrays.toString(srcs) + " to " + target);

      dir.concatInternal(target,srcs);
    }
    getEditLog().logSync();
   
    
    if (auditLog.isInfoEnabled()) {
      final HdfsFileStatus stat = dir.getFileInfo(target, false);
      logAuditEvent(UserGroupInformation.getLoginUser(),
                    Server.getRemoteIp(),
                    "concat", Arrays.toString(srcs), target, stat);
    }
   
>>>>>>> 8d93e39e
  }

  /**
   * stores the modification and access time for this inode. 
   * The access time is precise upto an hour. The transaction, if needed, is
   * written to the edits log but is not flushed.
   */
  public synchronized void setTimes(String src, long mtime, long atime) 
    throws IOException, UnresolvedLinkException {
    if (!isAccessTimeSupported() && atime != -1) {
      throw new IOException("Access time for hdfs is not configured. " +
                            " Please set dfs.support.accessTime configuration parameter.");
    }
    //
    // The caller needs to have write access to set access & modification times.
    if (isPermissionEnabled) {
      checkPathAccess(src, FsAction.WRITE);
    }
    INodeFile inode = dir.getFileINode(src);
    if (inode != null) {
      dir.setTimes(src, inode, mtime, atime, true);
      if (auditLog.isInfoEnabled()) {
        final HdfsFileStatus stat = dir.getFileInfo(src, false);
        logAuditEvent(UserGroupInformation.getCurrentUser(),
                      Server.getRemoteIp(),
                      "setTimes", src, null, stat);
      }
    } else {
      throw new FileNotFoundException("File " + src + " does not exist.");
    }
  }

  /**
   * Create a symbolic link.
   */
  public synchronized void createSymlink(String target, String link,
      PermissionStatus dirPerms, boolean createParent) 
      throws IOException, UnresolvedLinkException {
    if (!createParent) {
      verifyParentDir(link);
    }
    createSymlinkInternal(target, link, dirPerms, createParent);
    getEditLog().logSync();
    if (auditLog.isInfoEnabled()) {
      final HdfsFileStatus stat = dir.getFileInfo(link, false);
      logAuditEvent(UserGroupInformation.getCurrentUser(),
                    Server.getRemoteIp(),
                    "createSymlink", link, target, stat);
    }
  }

  /**
   * Create a symbolic link.
   */
  private synchronized void createSymlinkInternal(String target, String link,
      PermissionStatus dirPerms, boolean createParent)
      throws IOException, UnresolvedLinkException {
    if (NameNode.stateChangeLog.isDebugEnabled()) {
      NameNode.stateChangeLog.debug("DIR* NameSystem.createSymlink: target=" + 
        target + " link=" + link);
    }

    if (isInSafeMode()) {
      throw new SafeModeException("Cannot create symlink " + link, safeMode);
    }
    if (!DFSUtil.isValidName(link)) {
      throw new IOException("Invalid file name: " + link);
    }
    if (!dir.isValidToCreate(link)) {
      throw new IOException("failed to create link " + link 
          +" either because the filename is invalid or the file exists");
    }
    if (isPermissionEnabled) {
      checkAncestorAccess(link, FsAction.WRITE);
    }
    // validate that we have enough inodes.
    checkFsObjectLimit();

    // add symbolic link to namespace
    dir.addSymlink(link, target, dirPerms, createParent);
  }

  /**
   * Set replication for an existing file.
   * 
   * The NameNode sets new replication and schedules either replication of 
   * under-replicated data blocks or removal of the excessive block copies 
   * if the blocks are over-replicated.
   * 
   * @see ClientProtocol#setReplication(String, short)
   * @param src file name
   * @param replication new replication
   * @return true if successful; 
   *         false if file does not exist or is a directory
   */
  public boolean setReplication(String src, short replication) 
    throws IOException, UnresolvedLinkException {
    boolean status = setReplicationInternal(src, replication);
    getEditLog().logSync();
    if (status && auditLog.isInfoEnabled()) {
      logAuditEvent(UserGroupInformation.getCurrentUser(),
                    Server.getRemoteIp(),
                    "setReplication", src, null, null);
    }
    return status;
  }

  private synchronized boolean setReplicationInternal(String src, short replication) 
    throws IOException, UnresolvedLinkException {
    if (isInSafeMode())
      throw new SafeModeException("Cannot set replication for " + src, safeMode);
    blockManager.verifyReplication(src, replication, null);
    if (isPermissionEnabled) {
      checkPathAccess(src, FsAction.WRITE);
    }

    int[] oldReplication = new int[1];
    Block[] fileBlocks;
    fileBlocks = dir.setReplication(src, replication, oldReplication);
    if (fileBlocks == null)  // file not found or is a directory
      return false;
    int oldRepl = oldReplication[0];
    if (oldRepl == replication) // the same replication
      return true;

    // update needReplication priority queues
    for(int idx = 0; idx < fileBlocks.length; idx++)
      blockManager.updateNeededReplications(fileBlocks[idx], 0, replication-oldRepl);
      
    if (oldRepl > replication) {  
      // old replication > the new one; need to remove copies
      LOG.info("Reducing replication for file " + src 
               + ". New replication is " + replication);
      for(int idx = 0; idx < fileBlocks.length; idx++)
        blockManager.processOverReplicatedBlock(fileBlocks[idx], replication, null, null);
    } else { // replication factor is increased
      LOG.info("Increasing replication for file " + src 
          + ". New replication is " + replication);
    }
    return true;
  }
    
  long getPreferredBlockSize(String filename) 
    throws IOException, UnresolvedLinkException {
    if (isPermissionEnabled) {
      checkTraverse(filename);
    }
    return dir.getPreferredBlockSize(filename);
  }

  /*
   * Verify that parent directory of src exists.
   */
  private void verifyParentDir(String src) throws FileAlreadyExistsException,
      FileNotFoundException, UnresolvedLinkException {
    Path parent = new Path(src).getParent();
    if (parent != null) {
      INode[] pathINodes = dir.getExistingPathINodes(parent.toString());
      INode parentNode = pathINodes[pathINodes.length - 1];
      if (parentNode == null) {
        throw new FileNotFoundException("Parent directory doesn't exist: "
            + parent.toString());
      } else if (!parentNode.isDirectory() && !parentNode.isLink()) {
        throw new FileAlreadyExistsException("Parent path is not a directory: "
            + parent.toString());
      }
    }
  }

  /**
   * Create a new file entry in the namespace.
   * 
   * @see ClientProtocol#create(String, FsPermission, String, boolean, short, long)
   * 
   * @throws IOException if file name is invalid
   *         {@link FSDirectory#isValidToCreate(String)}.
   */
  void startFile(String src, PermissionStatus permissions,
                 String holder, String clientMachine,
                 EnumSet<CreateFlag> flag, boolean createParent, 
                 short replication, long blockSize)
      throws IOException, UnresolvedLinkException {
    startFileInternal(src, permissions, holder, clientMachine, flag,
        createParent, replication, blockSize);
    getEditLog().logSync();
    if (auditLog.isInfoEnabled()) {
      final HdfsFileStatus stat = dir.getFileInfo(src, false);
      logAuditEvent(UserGroupInformation.getCurrentUser(),
                    Server.getRemoteIp(),
                    "create", src, null, stat);
    }
  }

  private synchronized void startFileInternal(String src,
                                              PermissionStatus permissions,
                                              String holder, 
                                              String clientMachine, 
                                              EnumSet<CreateFlag> flag,
                                              boolean createParent,
                                              short replication,
                                              long blockSize)
      throws IOException, UnresolvedLinkException {
    boolean overwrite = flag.contains(CreateFlag.OVERWRITE);
    boolean append = flag.contains(CreateFlag.APPEND);
    boolean create = flag.contains(CreateFlag.CREATE);

    if (NameNode.stateChangeLog.isDebugEnabled()) {
      NameNode.stateChangeLog.debug("DIR* NameSystem.startFile: src=" + src
          + ", holder=" + holder
          + ", clientMachine=" + clientMachine
          + ", createParent=" + createParent
          + ", replication=" + replication
          + ", overwrite=" + overwrite
          + ", append=" + append);
    }

    if (isInSafeMode())
      throw new SafeModeException("Cannot create file" + src, safeMode);
    if (!DFSUtil.isValidName(src)) {
      throw new IOException("Invalid file name: " + src);
    }

    // Verify that the destination does not exist as a directory already.
    boolean pathExists = dir.exists(src);
    if (pathExists && dir.isDir(src)) {
      throw new IOException("Cannot create file "+ src + "; already exists as a directory.");
    }

    if (isPermissionEnabled) {
      if (append || (overwrite && pathExists)) {
        checkPathAccess(src, FsAction.WRITE);
      }
      else {
        checkAncestorAccess(src, FsAction.WRITE);
      }
    }

    if (!createParent) {
      verifyParentDir(src);
    }

    try {
      INode myFile = dir.getFileINode(src);
      if (myFile != null && myFile.isUnderConstruction()) {
        INodeFileUnderConstruction pendingFile = (INodeFileUnderConstruction) myFile;
        //
        // If the file is under construction , then it must be in our
        // leases. Find the appropriate lease record.
        //
        Lease lease = leaseManager.getLeaseByPath(src);
        if (lease == null) {
          throw new AlreadyBeingCreatedException(
              "failed to create file " + src + " for " + holder +
              " on client " + clientMachine + 
              " because pendingCreates is non-null but no leases found.");
        }
        //
        // We found the lease for this file. And surprisingly the original
        // holder is trying to recreate this file. This should never occur.
        //
        if (lease.getHolder().equals(holder)) {
          throw new AlreadyBeingCreatedException(
              "failed to create file " + src + " for " + holder +
              " on client " + clientMachine + 
              " because current leaseholder is trying to recreate file.");
        }
        assert lease.getHolder().equals(pendingFile.getClientName()) :
          "Current lease holder " + lease.getHolder() +
          " does not match file creator " + pendingFile.getClientName();
        //
        // Current lease holder is different from the requester.
        // If the original holder has not renewed in the last SOFTLIMIT 
        // period, then start lease recovery, otherwise fail.
        //
        if (lease.expiredSoftLimit()) {
          LOG.info("startFile: recover lease " + lease + ", src=" + src);
          boolean isClosed = internalReleaseLease(lease, src, null);
          if(!isClosed)
            throw new RecoveryInProgressException(
                "Failed to close file " + src +
                ". Lease recovery is in progress. Try again later.");

        } else {
          if(pendingFile.getLastBlock().getBlockUCState() ==
            BlockUCState.UNDER_RECOVERY) {
            throw new RecoveryInProgressException(
              "Recovery in progress, file [" + src + "], " +
              "lease owner [" + lease.getHolder() + "]");
            } else {
              throw new AlreadyBeingCreatedException(
                "Failed to create file [" + src + "] for [" + holder +
                "] on client [" + clientMachine +
                "], because this file is already being created by [" +
                pendingFile.getClientName() + "] on [" +
                pendingFile.getClientMachine() + "]");
            }
         }
      }

      try {
        blockManager.verifyReplication(src, replication, clientMachine);
      } catch(IOException e) {
        throw new IOException("failed to create "+e.getMessage());
      }
      if (append) {
        if (myFile == null) {
          if(!create)
            throw new FileNotFoundException("failed to append to non-existent file "
              + src + " on client " + clientMachine);
          else {
            //append & create a nonexist file equals to overwrite
            this.startFileInternal(src, permissions, holder, clientMachine,
                EnumSet.of(CreateFlag.OVERWRITE), createParent, replication, blockSize);
            return;
          }
        } else if (myFile.isDirectory()) {
          throw new IOException("failed to append to directory " + src 
                                +" on client " + clientMachine);
        }
      } else if (!dir.isValidToCreate(src)) {
        if (overwrite) {
          delete(src, true);
        } else {
          throw new IOException("failed to create file " + src 
                                +" on client " + clientMachine
                                +" either because the filename is invalid or the file exists");
        }
      }

      DatanodeDescriptor clientNode = 
        host2DataNodeMap.getDatanodeByHost(clientMachine);

      if (append) {
        //
        // Replace current node with a INodeUnderConstruction.
        // Recreate in-memory lease record.
        //
        INodeFile node = (INodeFile) myFile;
        INodeFileUnderConstruction cons = new INodeFileUnderConstruction(
                                        node.getLocalNameBytes(),
                                        node.getReplication(),
                                        node.getModificationTime(),
                                        node.getPreferredBlockSize(),
                                        node.getBlocks(),
                                        node.getPermissionStatus(),
                                        holder,
                                        clientMachine,
                                        clientNode);
        dir.replaceNode(src, node, cons);
        leaseManager.addLease(cons.getClientName(), src);

      } else {
       // Now we can add the name to the filesystem. This file has no
       // blocks associated with it.
       //
       checkFsObjectLimit();

        // increment global generation stamp
        long genstamp = nextGenerationStamp();
        INodeFileUnderConstruction newNode = dir.addFile(src, permissions,
            replication, blockSize, holder, clientMachine, clientNode, genstamp);
        if (newNode == null) {
          throw new IOException("DIR* NameSystem.startFile: " +
                                "Unable to add file to namespace.");
        }
        leaseManager.addLease(newNode.getClientName(), src);
        if (NameNode.stateChangeLog.isDebugEnabled()) {
          NameNode.stateChangeLog.debug("DIR* NameSystem.startFile: "
                                     +"add "+src+" to namespace for "+holder);
        }
      }
    } catch (IOException ie) {
      NameNode.stateChangeLog.warn("DIR* NameSystem.startFile: "
                                   +ie.getMessage());
      throw ie;
    }
  }

  /**
   * Append to an existing file in the namespace.
   */
  LocatedBlock appendFile(String src, String holder, String clientMachine)
    throws IOException, UnresolvedLinkException {
    if (supportAppends == false) {
      throw new IOException("Append to hdfs not supported." +
                            " Please refer to dfs.support.append configuration parameter.");
    }
    startFileInternal(src, null, holder, clientMachine, EnumSet.of(CreateFlag.APPEND), 
                      false, (short)blockManager.maxReplication, (long)0);
    getEditLog().logSync();

    //
    // Create a LocatedBlock object for the last block of the file
    // to be returned to the client. Return null if the file does not
    // have a partial block at the end.
    //
    LocatedBlock lb = null;
    synchronized (this) {
      INodeFileUnderConstruction file = (INodeFileUnderConstruction)dir.getFileINode(src);
      BlockInfo lastBlock = file.getLastBlock();
      if (lastBlock != null) {
        assert lastBlock == blockManager.getStoredBlock(lastBlock) :
          "last block of the file is not in blocksMap";
        if (file.getPreferredBlockSize() > lastBlock.getNumBytes()) {
          long fileLength = file.computeContentSummary().getLength();
          DatanodeDescriptor[] targets = blockManager.getNodes(lastBlock);
          // remove the replica locations of this block from the node
          for (int i = 0; i < targets.length; i++) {
            targets[i].removeBlock(lastBlock);
          }
          // convert last block to under-construction and set its locations
          blockManager.convertLastBlockToUnderConstruction(file, targets);

          lb = new LocatedBlock(lastBlock, targets, 
                                fileLength-lastBlock.getNumBytes());
          if (isAccessTokenEnabled) {
            lb.setAccessToken(accessTokenHandler.generateToken(lb.getBlock()
                .getBlockId(), EnumSet.of(AccessTokenHandler.AccessMode.WRITE)));
          }

          // Remove block from replication queue.
          blockManager.updateNeededReplications(lastBlock, 0, 0);

          // remove this block from the list of pending blocks to be deleted. 
          // This reduces the possibility of triggering HADOOP-1349.
          //
          for (DatanodeDescriptor dd : targets) {
            String datanodeId = dd.getStorageID();
            blockManager.removeFromInvalidates(datanodeId, lastBlock);
          }
        }
      }
    }
    if (lb != null) {
      if (NameNode.stateChangeLog.isDebugEnabled()) {
        NameNode.stateChangeLog.debug("DIR* NameSystem.appendFile: file "
            +src+" for "+holder+" at "+clientMachine
            +" block " + lb.getBlock()
            +" block size " + lb.getBlock().getNumBytes());
      }
    }

    if (auditLog.isInfoEnabled()) {
      logAuditEvent(UserGroupInformation.getCurrentUser(),
                    Server.getRemoteIp(),
                    "append", src, null, null);
    }
    return lb;
  }

  /**
   * The client would like to obtain an additional block for the indicated
   * filename (which is being written-to).  Return an array that consists
   * of the block, plus a set of machines.  The first on this list should
   * be where the client writes data.  Subsequent items in the list must
   * be provided in the connection to the first datanode.
   *
   * Make sure the previous blocks have been reported by datanodes and
   * are replicated.  Will return an empty 2-elt array if we want the
   * client to "try again later".
   */
  public LocatedBlock getAdditionalBlock(String src,
                                         String clientName,
                                         Block previous,
                                         HashMap<Node, Node> excludedNodes
<<<<<<< HEAD
                                         ) throws IOException {
=======
                                         ) 
      throws IOException, UnresolvedLinkException {
>>>>>>> 8d93e39e
    long fileLength, blockSize;
    int replication;
    DatanodeDescriptor clientNode = null;
    Block newBlock = null;

    NameNode.stateChangeLog.debug("BLOCK* NameSystem.getAdditionalBlock: file "
                                  +src+" for "+clientName);

    synchronized (this) {
      if (isInSafeMode()) {
        throw new SafeModeException("Cannot add block to " + src, safeMode);
      }

      // have we exceeded the configured limit of fs objects.
      checkFsObjectLimit();

      INodeFileUnderConstruction pendingFile  = checkLease(src, clientName);

<<<<<<< HEAD
      // commit the last block
      blockManager.commitLastBlock(pendingFile, previous);
=======
      // commit the last block and complete it if it has minimum replicas
      blockManager.commitOrCompleteLastBlock(pendingFile, previous);
>>>>>>> 8d93e39e

      //
      // If we fail this, bad things happen!
      //
      if (!checkFileProgress(pendingFile, false)) {
        throw new NotReplicatedYetException("Not replicated yet:" + src);
      }
      fileLength = pendingFile.computeContentSummary().getLength();
      blockSize = pendingFile.getPreferredBlockSize();
      clientNode = pendingFile.getClientNode();
      replication = (int)pendingFile.getReplication();
    }

    // choose targets for the new block to be allocated.
    DatanodeDescriptor targets[] = blockManager.replicator.chooseTarget(
        src, replication, clientNode, excludedNodes, blockSize);
    if (targets.length < blockManager.minReplication) {
      throw new IOException("File " + src + " could only be replicated to " +
                            targets.length + " nodes, instead of " +
                            blockManager.minReplication);
    }

    // Allocate a new block and record it in the INode. 
    synchronized (this) {
      INode[] pathINodes = dir.getExistingPathINodes(src);
      int inodesLen = pathINodes.length;
      checkLease(src, clientName, pathINodes[inodesLen-1]);
      INodeFileUnderConstruction pendingFile  = (INodeFileUnderConstruction) 
                                                pathINodes[inodesLen - 1];
                                                           
      if (!checkFileProgress(pendingFile, false)) {
        throw new NotReplicatedYetException("Not replicated yet:" + src);
      }

      // complete the penultimate block
      blockManager.completeBlock(pendingFile, pendingFile.numBlocks()-2);

      // allocate new block record block locations in INode.
      newBlock = allocateBlock(src, pathINodes, targets);
      
      for (DatanodeDescriptor dn : targets) {
        dn.incBlocksScheduled();
      }      
    }
        
    // Create next block
    LocatedBlock b = new LocatedBlock(newBlock, targets, fileLength);
    if (isAccessTokenEnabled) {
      b.setAccessToken(accessTokenHandler.generateToken(b.getBlock()
          .getBlockId(), EnumSet.of(AccessTokenHandler.AccessMode.WRITE)));
    }
    return b;
  }

  /**
   * The client would like to let go of the given block
   */
  public synchronized boolean abandonBlock(Block b, String src, String holder)
    throws IOException, UnresolvedLinkException {
    //
    // Remove the block from the pending creates list
    //
    NameNode.stateChangeLog.debug("BLOCK* NameSystem.abandonBlock: "
                                  +b+"of file "+src);
    INodeFileUnderConstruction file = checkLease(src, holder);
    dir.removeBlock(src, file, b);
    NameNode.stateChangeLog.debug("BLOCK* NameSystem.abandonBlock: "
                                    + b
                                    + " is removed from pendingCreates");
    return true;
  }
  
  // make sure that we still have the lease on this file.
  private INodeFileUnderConstruction checkLease(String src, String holder) 
    throws IOException, UnresolvedLinkException {
    INodeFile file = dir.getFileINode(src);
    checkLease(src, holder, file);
    return (INodeFileUnderConstruction)file;
  }

  private void checkLease(String src, String holder, INode file) 
                                                     throws IOException {

    if (file == null || file.isDirectory()) {
      Lease lease = leaseManager.getLease(holder);
      throw new LeaseExpiredException("No lease on " + src +
                                      " File does not exist. " +
                                      (lease != null ? lease.toString() :
                                       "Holder " + holder + 
                                       " does not have any open files."));
    }
    if (!file.isUnderConstruction()) {
      Lease lease = leaseManager.getLease(holder);
      throw new LeaseExpiredException("No lease on " + src + 
                                      " File is not open for writing. " +
                                      (lease != null ? lease.toString() :
                                       "Holder " + holder + 
                                       " does not have any open files."));
    }
    INodeFileUnderConstruction pendingFile = (INodeFileUnderConstruction)file;
    if (holder != null && !pendingFile.getClientName().equals(holder)) {
      throw new LeaseExpiredException("Lease mismatch on " + src + " owned by "
          + pendingFile.getClientName() + " but is accessed by " + holder);
    }
  }

  /**
   * The FSNamesystem will already know the blocks that make up the file.
   * Before we return, we make sure that all the file's blocks have 
   * been reported by datanodes and are replicated correctly.
   */
  
  enum CompleteFileStatus {
    OPERATION_FAILED,
    STILL_WAITING,
    COMPLETE_SUCCESS
  }
  
<<<<<<< HEAD
  public CompleteFileStatus completeFile(String src,
                                         String holder,
                                         Block last) throws IOException {
=======
  public CompleteFileStatus completeFile(String src, String holder, Block last) 
    throws IOException, UnresolvedLinkException {
>>>>>>> 8d93e39e
    CompleteFileStatus status = completeFileInternal(src, holder, last);
    getEditLog().logSync();
    return status;
  }

<<<<<<< HEAD
  private synchronized CompleteFileStatus completeFileInternal(
                                            String src, 
                                            String holder,
                                            Block last) throws IOException {
=======
  private synchronized CompleteFileStatus completeFileInternal(String src, 
    String holder, Block last) throws IOException, UnresolvedLinkException {
>>>>>>> 8d93e39e
    NameNode.stateChangeLog.debug("DIR* NameSystem.completeFile: " + src + " for " + holder);
    if (isInSafeMode())
      throw new SafeModeException("Cannot complete file " + src, safeMode);
    INode iFile = dir.getFileINode(src);
    INodeFileUnderConstruction pendingFile = null;
    Block[] fileBlocks = null;

    if (iFile != null && iFile.isUnderConstruction()) {
      pendingFile = (INodeFileUnderConstruction) iFile;
      fileBlocks =  dir.getFileBlocks(src);
    }
    if (fileBlocks == null ) {    
      NameNode.stateChangeLog.warn("DIR* NameSystem.completeFile: "
                                   + "failed to complete " + src
                                   + " because dir.getFileBlocks() is null " + 
                                   " and pendingFile is " + 
                                   ((pendingFile == null) ? "null" : 
                                     ("from " + pendingFile.getClientMachine()))
                                  );                      
      return CompleteFileStatus.OPERATION_FAILED;
    } 

<<<<<<< HEAD
    // commit the last block
    blockManager.commitLastBlock(pendingFile, last);
=======
    // commit the last block and complete it if it has minimum replicas
    blockManager.commitOrCompleteLastBlock(pendingFile, last);
>>>>>>> 8d93e39e

    if (!checkFileProgress(pendingFile, true)) {
      return CompleteFileStatus.STILL_WAITING;
    }

    finalizeINodeFileUnderConstruction(src, pendingFile);

    NameNode.stateChangeLog.info("DIR* NameSystem.completeFile: file " + src
                                  + " is closed by " + holder);
    return CompleteFileStatus.COMPLETE_SUCCESS;
  }

  /** 
   * Check all blocks of a file. If any blocks are lower than their intended
   * replication factor, then insert them into neededReplication
   */
  private void checkReplicationFactor(INodeFile file) {
    int numExpectedReplicas = file.getReplication();
    Block[] pendingBlocks = file.getBlocks();
    int nrBlocks = pendingBlocks.length;
    for (int i = 0; i < nrBlocks; i++) {
      blockManager.checkReplication(pendingBlocks[i], numExpectedReplicas);
    }
  }

  static Random randBlockId = new Random();
    
  /**
   * Allocate a block at the given pending filename
   * 
   * @param src path to the file
   * @param inodes INode representing each of the components of src. 
   *        <code>inodes[inodes.length-1]</code> is the INode for the file.
   */
  private Block allocateBlock(String src,
                              INode[] inodes,
                              DatanodeDescriptor targets[]) throws IOException {
    Block b = new Block(FSNamesystem.randBlockId.nextLong(), 0, 0); 
    while(isValidBlock(b)) {
      b.setBlockId(FSNamesystem.randBlockId.nextLong());
    }
    b.setGenerationStamp(getGenerationStamp());
    b = dir.addBlock(src, inodes, b, targets);
    NameNode.stateChangeLog.info("BLOCK* NameSystem.allocateBlock: "
                                 +src+ ". "+b);
    return b;
  }

  /**
   * Check that the indicated file's blocks are present and
   * replicated.  If not, return false. If checkall is true, then check
   * all blocks, otherwise check only penultimate block.
   */
  synchronized boolean checkFileProgress(INodeFile v, boolean checkall) throws IOException {
    if (checkall) {
      //
      // check all blocks of the file.
      //
      for (BlockInfo block: v.getBlocks()) {
<<<<<<< HEAD
        if (!blockManager.checkMinReplication(block)) {
=======
        if (!block.isComplete()) {
>>>>>>> 8d93e39e
          LOG.info("BLOCK* NameSystem.checkFileProgress: "
              + "block " + block + " has not reached minimal replication "
              + blockManager.minReplication);
          return false;
        }
      }
    } else {
      //
      // check the penultimate block of this file
      //
      BlockInfo b = v.getPenultimateBlock();
<<<<<<< HEAD
      if (b != null && !blockManager.checkMinReplication(b)) {
=======
      if (b != null && !b.isComplete()) {
>>>>>>> 8d93e39e
        LOG.info("BLOCK* NameSystem.checkFileProgress: "
            + "block " + b + " has not reached minimal replication "
            + blockManager.minReplication);
        return false;
      }
    }
    return true;
  }


  /**
   * Mark the block belonging to datanode as corrupt
   * @param blk Block to be marked as corrupt
   * @param dn Datanode which holds the corrupt replica
   */
  public synchronized void markBlockAsCorrupt(Block blk, DatanodeInfo dn)
    throws IOException {
    blockManager.findAndMarkBlockAsCorrupt(blk, dn);
  }


  ////////////////////////////////////////////////////////////////
  // Here's how to handle block-copy failure during client write:
  // -- As usual, the client's write should result in a streaming
  // backup write to a k-machine sequence.
  // -- If one of the backup machines fails, no worries.  Fail silently.
  // -- Before client is allowed to close and finalize file, make sure
  // that the blocks are backed up.  Namenode may have to issue specific backup
  // commands to make up for earlier datanode failures.  Once all copies
  // are made, edit namespace and return to client.
  ////////////////////////////////////////////////////////////////

  /** 
   * Change the indicated filename. 
   * @deprecated Use {@link #renameTo(String, String, Options.Rename...)} instead.
   */
  @Deprecated
  boolean renameTo(String src, String dst) 
    throws IOException, UnresolvedLinkException {
    boolean status = renameToInternal(src, dst);
    getEditLog().logSync();
    if (status && auditLog.isInfoEnabled()) {
      final HdfsFileStatus stat = dir.getFileInfo(dst, false);
      logAuditEvent(UserGroupInformation.getCurrentUser(),
                    Server.getRemoteIp(),
                    "rename", src, dst, stat);
    }
    return status;
  }

  /** @deprecated See {@link #renameTo(String, String)} */
  @Deprecated
  private synchronized boolean renameToInternal(String src, String dst)
    throws IOException, UnresolvedLinkException {
    NameNode.stateChangeLog.debug("DIR* NameSystem.renameTo: " + src + " to " + dst);
    if (isInSafeMode())
      throw new SafeModeException("Cannot rename " + src, safeMode);
    if (!DFSUtil.isValidName(dst)) {
      throw new IOException("Invalid name: " + dst);
    }

    if (isPermissionEnabled) {
      //We should not be doing this.  This is move() not renameTo().
      //but for now,
      String actualdst = dir.isDir(dst)?
          dst + Path.SEPARATOR + new Path(src).getName(): dst;
      checkParentAccess(src, FsAction.WRITE);
      checkAncestorAccess(actualdst, FsAction.WRITE);
    }

    HdfsFileStatus dinfo = dir.getFileInfo(dst, false);
    if (dir.renameTo(src, dst)) {
      changeLease(src, dst, dinfo);     // update lease with new filename
      return true;
    }
    return false;
  }
  

  /** Rename src to dst */
  void renameTo(String src, String dst, Options.Rename... options)
      throws IOException, UnresolvedLinkException {
    renameToInternal(src, dst, options);
    getEditLog().logSync();
    if (auditLog.isInfoEnabled()) {
      StringBuilder cmd = new StringBuilder("rename options=");
      for (Rename option : options) {
        cmd.append(option.value()).append(" ");
      }
      final HdfsFileStatus stat = dir.getFileInfo(dst, false);
      logAuditEvent(UserGroupInformation.getCurrentUser(), Server.getRemoteIp(),
                    cmd.toString(), src, dst, stat);
    }
  }

  private synchronized void renameToInternal(String src, String dst,
      Options.Rename... options) throws IOException, UnresolvedLinkException {
    if (NameNode.stateChangeLog.isDebugEnabled()) {
      NameNode.stateChangeLog.debug("DIR* NameSystem.renameTo: with options - "
          + src + " to " + dst);
    }
    if (isInSafeMode()) {
      throw new SafeModeException("Cannot rename " + src, safeMode);
    }
    if (!DFSUtil.isValidName(dst)) {
      throw new IOException("Invalid name: " + dst);
    }
    if (isPermissionEnabled) {
      checkParentAccess(src, FsAction.WRITE);
      checkAncestorAccess(dst, FsAction.WRITE);
    }

    HdfsFileStatus dinfo = dir.getFileInfo(dst, false);
    dir.renameTo(src, dst, options);
    changeLease(src, dst, dinfo); // update lease with new filename
  }
  
  /**
   * Remove the indicated filename from namespace. If the filename 
   * is a directory (non empty) and recursive is set to false then throw exception.
   */
    public boolean delete(String src, boolean recursive) 
      throws IOException, UnresolvedLinkException {
      if ((!recursive) && (!dir.isDirEmpty(src))) {
        throw new IOException(src + " is non empty");
      }
      if (NameNode.stateChangeLog.isDebugEnabled()) {
        NameNode.stateChangeLog.debug("DIR* NameSystem.delete: " + src);
      }
      boolean status = deleteInternal(src, true);
      if (status && auditLog.isInfoEnabled()) {
        logAuditEvent(UserGroupInformation.getCurrentUser(),
                      Server.getRemoteIp(),
                      "delete", src, null, null);
      }
      return status;
    }
    
  /**
   * Remove a file/directory from the namespace.
   * <p>
   * For large directories, deletion is incremental. The blocks under
   * the directory are collected and deleted a small number at a time holding
   * the {@link FSNamesystem} lock.
   * <p>
   * For small directory or file the deletion is done in one shot.
   */
  private boolean deleteInternal(String src, boolean enforcePermission) 
    throws IOException, UnresolvedLinkException {
    boolean deleteNow = false;
    ArrayList<Block> collectedBlocks = new ArrayList<Block>();
    synchronized(this) {
      if (isInSafeMode()) {
        throw new SafeModeException("Cannot delete " + src, safeMode);
      }
      if (enforcePermission && isPermissionEnabled) {
        checkPermission(src, false, null, FsAction.WRITE, null, FsAction.ALL);
      }
      // Unlink the target directory from directory tree
      if (!dir.delete(src, collectedBlocks)) {
        return false;
      }
      deleteNow = collectedBlocks.size() <= BLOCK_DELETION_INCREMENT;
      if (deleteNow) { // Perform small deletes right away
        removeBlocks(collectedBlocks);
      }
    }
    // Log directory deletion to editlog
    getEditLog().logSync();
    if (!deleteNow) {
      removeBlocks(collectedBlocks); // Incremental deletion of blocks
    }
    collectedBlocks.clear();
    if (NameNode.stateChangeLog.isDebugEnabled()) {
      NameNode.stateChangeLog.debug("DIR* Namesystem.delete: "
        + src +" is removed");
    }
    return true;
  }

  /** From the given list, incrementally remove the blocks from blockManager */
  private void removeBlocks(List<Block> blocks) {
    int start = 0;
    int end = 0;
    while (start < blocks.size()) {
      end = BLOCK_DELETION_INCREMENT + start;
      end = end > blocks.size() ? blocks.size() : end;
      synchronized(this) {
        for (int i=start; i<end; i++) {
          blockManager.removeBlock(blocks.get(i));
        }
      }
      start = end;
    }
  }
  
  void removePathAndBlocks(String src, List<Block> blocks) {
    leaseManager.removeLeaseWithPrefixPath(src);
    if (blocks == null) {
      return;
    }
    for(Block b : blocks) {
      blockManager.removeBlock(b);
    }
  }

  /** Get the file info for a specific file.
   * @param src The string representation of the path to the file
   * @param resolveLink whether to throw UnresolvedLinkException 
   *        if src refers to a symlinks
   * @throws IOException if permission to access file is denied by the system 
   * @throws UnresolvedLinkException if a symlink is encountered.
   * @return object containing information regarding the file
   *         or null if file not found
   */
  HdfsFileStatus getFileInfo(String src, boolean resolveLink) 
    throws IOException, UnresolvedLinkException {
    if (!DFSUtil.isValidName(src)) {
      throw new IOException("Invalid file name: " + src);
    }
    if (isPermissionEnabled) {
      checkTraverse(src);
    }
    return dir.getFileInfo(src, resolveLink);
  }

  /**
   * Create all the necessary directories
   */
  public boolean mkdirs(String src, PermissionStatus permissions,
      boolean createParent) throws IOException, UnresolvedLinkException {
    boolean status = mkdirsInternal(src, permissions, createParent);
    getEditLog().logSync();
    if (status && auditLog.isInfoEnabled()) {
      final HdfsFileStatus stat = dir.getFileInfo(src, false);
      logAuditEvent(UserGroupInformation.getCurrentUser(),
                    Server.getRemoteIp(),
                    "mkdirs", src, null, stat);
    }
    return status;
  }
    
  /**
   * Create all the necessary directories
   */
  private synchronized boolean mkdirsInternal(String src,
      PermissionStatus permissions, boolean createParent) 
      throws IOException, UnresolvedLinkException {
    NameNode.stateChangeLog.debug("DIR* NameSystem.mkdirs: " + src);
    if (isPermissionEnabled) {
      checkTraverse(src);
    }
    if (dir.isDir(src)) {
      // all the users of mkdirs() are used to expect 'true' even if
      // a new directory is not created.
      return true;
    }
    if (isInSafeMode())
      throw new SafeModeException("Cannot create directory " + src, safeMode);
    if (!DFSUtil.isValidName(src)) {
      throw new IOException("Invalid directory name: " + src);
    }
    if (isPermissionEnabled) {
      checkAncestorAccess(src, FsAction.WRITE);
    }

    if (!createParent) {
      verifyParentDir(src);
    }

    // validate that we have enough inodes. This is, at best, a 
    // heuristic because the mkdirs() operation migth need to 
    // create multiple inodes.
    checkFsObjectLimit();

    if (!dir.mkdirs(src, permissions, false, now())) {
      throw new IOException("Invalid directory name: " + src);
    }
    return true;
  }

  ContentSummary getContentSummary(String src) 
      throws IOException, UnresolvedLinkException {
    if (isPermissionEnabled) {
      checkPermission(src, false, null, null, null, FsAction.READ_EXECUTE);
    }
    return dir.getContentSummary(src);
  }

  /**
   * Set the namespace quota and diskspace quota for a directory.
   * See {@link ClientProtocol#setQuota(String, long, long)} for the 
   * contract.
   */
<<<<<<< HEAD
  void setQuota(String path, long nsQuota, long dsQuota) throws IOException {
=======
  void setQuota(String path, long nsQuota, long dsQuota) 
      throws IOException, UnresolvedLinkException {
>>>>>>> 8d93e39e
    if (isInSafeMode())
      throw new SafeModeException("Cannot set quota on " + path, safeMode);
    if (isPermissionEnabled) {
      checkSuperuserPrivilege();
    }
    dir.setQuota(path, nsQuota, dsQuota);
    getEditLog().logSync();
  }
  
  /** Persist all metadata about this file.
   * @param src The string representation of the path
   * @param clientName The string representation of the client
   * @throws IOException if path does not exist
   */
  void fsync(String src, String clientName) 
      throws IOException, UnresolvedLinkException {

    NameNode.stateChangeLog.info("BLOCK* NameSystem.fsync: file "
                                  + src + " for " + clientName);
    synchronized (this) {
      if (isInSafeMode()) {
        throw new SafeModeException("Cannot fsync file " + src, safeMode);
      }
      INodeFileUnderConstruction pendingFile  = checkLease(src, clientName);
      dir.persistBlocks(src, pendingFile);
    }
  }

  /**
   * Move a file that is being written to be immutable.
   * @param src The filename
   * @param lease The lease for the client creating the file
   * @param recoveryLeaseHolder reassign lease to this holder if the last block
   *        needs recovery; keep current holder if null.
   * @throws AlreadyBeingCreatedException if file is waiting to achieve minimal
   *         replication;<br>
   *         RecoveryInProgressException if lease recovery is in progress.<br>
   *         IOException in case of an error.
   * @return true  if file has been successfully finalized and closed or 
   *         false if block recovery has been initiated
   */
<<<<<<< HEAD
  boolean internalReleaseLease(
      Lease lease, String src, String recoveryLeaseHolder)
  throws AlreadyBeingCreatedException,
         IOException {
=======
  boolean internalReleaseLease(Lease lease, String src, 
      String recoveryLeaseHolder) throws AlreadyBeingCreatedException, 
      IOException, UnresolvedLinkException {
>>>>>>> 8d93e39e
    LOG.info("Recovering lease=" + lease + ", src=" + src);

    INodeFile iFile = dir.getFileINode(src);
    if (iFile == null) {
      final String message = "DIR* NameSystem.internalReleaseLease: "
        + "attempt to release a create lock on "
        + src + " file does not exist.";
      NameNode.stateChangeLog.warn(message);
      throw new IOException(message);
    }
    if (!iFile.isUnderConstruction()) {
      final String message = "DIR* NameSystem.internalReleaseLease: "
        + "attempt to release a create lock on "
        + src + " but file is already closed.";
      NameNode.stateChangeLog.warn(message);
      throw new IOException(message);
    }

    INodeFileUnderConstruction pendingFile = (INodeFileUnderConstruction) iFile;
    int nrBlocks = pendingFile.numBlocks();
    BlockInfo[] blocks = pendingFile.getBlocks();

    int nrCompleteBlocks;
    BlockInfo curBlock = null;
    for(nrCompleteBlocks = 0; nrCompleteBlocks < nrBlocks; nrCompleteBlocks++) {
      curBlock = blocks[nrCompleteBlocks];
      if(!curBlock.isComplete())
        break;
      assert blockManager.checkMinReplication(curBlock) :
              "A COMPLETE block is not minimally replicated in " + src;
    }

    // If there are no incomplete blocks associated with this file,
    // then reap lease immediately and close the file.
    if(nrCompleteBlocks == nrBlocks) {
      finalizeINodeFileUnderConstruction(src, pendingFile);
      NameNode.stateChangeLog.warn("BLOCK*"
        + " internalReleaseLease: All existing blocks are COMPLETE,"
        + " lease removed, file closed.");
      return true;  // closed!
    }

    // Only the last and the penultimate blocks may be in non COMPLETE state.
    // If the penultimate block is not COMPLETE, then it must be COMMITTED.
    if(nrCompleteBlocks < nrBlocks - 2 ||
       nrCompleteBlocks == nrBlocks - 2 &&
         curBlock.getBlockUCState() != BlockUCState.COMMITTED) {
      final String message = "DIR* NameSystem.internalReleaseLease: "
        + "attempt to release a create lock on "
        + src + " but file is already closed.";
      NameNode.stateChangeLog.warn(message);
      throw new IOException(message);
    }

    // no we know that the last block is not COMPLETE, and
    // that the penultimate block if exists is either COMPLETE or COMMITTED
    BlockInfoUnderConstruction lastBlock = pendingFile.getLastBlock();
    BlockUCState lastBlockState = lastBlock.getBlockUCState();
    BlockInfo penultimateBlock = pendingFile.getPenultimateBlock();
    boolean penultimateBlockMinReplication;
    BlockUCState penultimateBlockState;
    if (penultimateBlock == null) {
      penultimateBlockState = BlockUCState.COMPLETE;
      // If penultimate block doesn't exist then its minReplication is met
      penultimateBlockMinReplication = true;
    } else {
      penultimateBlockState = BlockUCState.COMMITTED;
      penultimateBlockMinReplication = 
        blockManager.checkMinReplication(penultimateBlock);
    }
    assert penultimateBlockState == BlockUCState.COMPLETE ||
           penultimateBlockState == BlockUCState.COMMITTED :
           "Unexpected state of penultimate block in " + src;

    switch(lastBlockState) {
    case COMPLETE:
      assert false : "Already checked that the last block is incomplete";
      break;
    case COMMITTED:
      // Close file if committed blocks are minimally replicated
      if(penultimateBlockMinReplication &&
          blockManager.checkMinReplication(lastBlock)) {
        finalizeINodeFileUnderConstruction(src, pendingFile);
        NameNode.stateChangeLog.warn("BLOCK*"
          + " internalReleaseLease: Committed blocks are minimally replicated,"
          + " lease removed, file closed.");
        return true;  // closed!
      }
      // Cannot close file right now, since some blocks 
      // are not yet minimally replicated.
      // This may potentially cause infinite loop in lease recovery
      // if there are no valid replicas on data-nodes.
      String message = "DIR* NameSystem.internalReleaseLease: " +
          "Failed to release lease for file " + src +
          ". Committed blocks are waiting to be minimally replicated." +
          " Try again later.";
      NameNode.stateChangeLog.warn(message);
      throw new AlreadyBeingCreatedException(message);
    case UNDER_CONSTRUCTION:
    case UNDER_RECOVERY:
      // setup the last block locations from the blockManager if not known
      if(lastBlock.getNumExpectedLocations() == 0)
        lastBlock.setExpectedLocations(blockManager.getNodes(lastBlock));
      // start recovery of the last block for this file
      long blockRecoveryId = nextGenerationStamp();
      lease = reassignLease(lease, src, recoveryLeaseHolder, pendingFile);
      lastBlock.initializeBlockRecovery(blockRecoveryId);
      leaseManager.renewLease(lease);
      // Cannot close file right now, since the last block requires recovery.
      // This may potentially cause infinite loop in lease recovery
      // if there are no valid replicas on data-nodes.
      NameNode.stateChangeLog.warn(
                "DIR* NameSystem.internalReleaseLease: " +
                "File " + src + " has not been closed." +
               " Lease recovery is in progress. " +
                "RecoveryId = " + blockRecoveryId + " for block " + lastBlock);
      break;
    }
    return false;
  }

  Lease reassignLease(Lease lease, String src, String newHolder,
                      INodeFileUnderConstruction pendingFile) {
    if(newHolder == null)
      return lease;
    pendingFile.setClientName(newHolder);
    return leaseManager.reassignLease(lease, src, newHolder);
  }


<<<<<<< HEAD
  private void finalizeINodeFileUnderConstruction(
      String src,
      INodeFileUnderConstruction pendingFile) throws IOException {
    leaseManager.removeLease(pendingFile.getClientName(), src);

    // complete the penultimate block
    blockManager.completeBlock(pendingFile, pendingFile.numBlocks()-2);
=======
  private void finalizeINodeFileUnderConstruction(String src, 
      INodeFileUnderConstruction pendingFile) 
      throws IOException, UnresolvedLinkException {
      
    leaseManager.removeLease(pendingFile.getClientName(), src);
>>>>>>> 8d93e39e

    // The file is no longer pending.
    // Create permanent INode, update blocks
    INodeFile newFile = pendingFile.convertToInodeFile();
    dir.replaceNode(src, pendingFile, newFile);

    // complete last block of the file
    blockManager.completeBlock(newFile, newFile.numBlocks()-1);
    // close file and persist block allocations for this file
    dir.closeFile(src, newFile);

    checkReplicationFactor(newFile);
  }

  synchronized void commitBlockSynchronization(Block lastblock,
      long newgenerationstamp, long newlength,
      boolean closeFile, boolean deleteblock, DatanodeID[] newtargets)
      throws IOException, UnresolvedLinkException {
    LOG.info("commitBlockSynchronization(lastblock=" + lastblock
          + ", newgenerationstamp=" + newgenerationstamp
          + ", newlength=" + newlength
          + ", newtargets=" + Arrays.asList(newtargets)
          + ", closeFile=" + closeFile
          + ", deleteBlock=" + deleteblock
          + ")");
    final BlockInfo storedBlock = blockManager.getStoredBlock(lastblock);
    if (storedBlock == null) {
      throw new IOException("Block (=" + lastblock + ") not found");
    }
    INodeFile iFile = storedBlock.getINode();
    if (!iFile.isUnderConstruction() || storedBlock.isComplete()) {
      throw new IOException("Unexpected block (=" + lastblock
          + ") since the file (=" + iFile.getLocalName()
          + ") is not under construction");
    }

    long recoveryId =
      ((BlockInfoUnderConstruction)storedBlock).getBlockRecoveryId();
    if(recoveryId != newgenerationstamp) {
      throw new IOException("The recovery id " + newgenerationstamp
          + " does not match current recovery id "
          + recoveryId + " for block " + lastblock); 
    }
        
    INodeFileUnderConstruction pendingFile = (INodeFileUnderConstruction)iFile;

    if (deleteblock) {
      pendingFile.removeLastBlock(lastblock);
      blockManager.removeBlockFromMap(storedBlock);
    }
    else {
      // update last block
      storedBlock.setGenerationStamp(newgenerationstamp);
      storedBlock.setNumBytes(newlength);

      // find the DatanodeDescriptor objects
      // There should be no locations in the blockManager till now because the
      // file is underConstruction
      DatanodeDescriptor[] descriptors = null;
      if (newtargets.length > 0) {
        descriptors = new DatanodeDescriptor[newtargets.length];
        for(int i = 0; i < newtargets.length; i++) {
          descriptors[i] = getDatanode(newtargets[i]);
        }
      }
      if (closeFile) {
        // the file is getting closed. Insert block locations into blockManager.
        // Otherwise fsck will report these blocks as MISSING, especially if the
        // blocksReceived from Datanodes take a long time to arrive.
        for (int i = 0; i < descriptors.length; i++) {
          descriptors[i].addBlock(storedBlock);
        }
      }
      // add pipeline locations into the INodeUnderConstruction
      pendingFile.setLastBlock(storedBlock, descriptors);
    }

    // If this commit does not want to close the file, persist
    // blocks only if append is supported and return
    String src = leaseManager.findPath(pendingFile);
    if (!closeFile) {
      if (supportAppends) {
        dir.persistBlocks(src, pendingFile);
        getEditLog().logSync();
      }
      LOG.info("commitBlockSynchronization(" + lastblock + ") successful");
      return;
    }

<<<<<<< HEAD
    // commit the last block
    blockManager.commitLastBlock(pendingFile, storedBlock);
=======
    // commit the last block and complete it if it has minimum replicas
    blockManager.commitOrCompleteLastBlock(pendingFile, storedBlock);
>>>>>>> 8d93e39e

    //remove lease, close file
    finalizeINodeFileUnderConstruction(src, pendingFile);
    getEditLog().logSync();
    LOG.info("commitBlockSynchronization(newblock=" + lastblock
          + ", file=" + src
          + ", newgenerationstamp=" + newgenerationstamp
          + ", newlength=" + newlength
          + ", newtargets=" + Arrays.asList(newtargets) + ") successful");
  }


  /**
   * Renew the lease(s) held by the given client
   */
  void renewLease(String holder) throws IOException {
    if (isInSafeMode())
      throw new SafeModeException("Cannot renew lease for " + holder, safeMode);
    leaseManager.renewLease(holder);
  }

  /**
   * Get a partial listing of the indicated directory
   *
   * @param src the directory name
   * @param startAfter the name to start after
   * @return a partial listing starting after startAfter
   */
  public DirectoryListing getListing(String src, byte[] startAfter) 
    throws IOException, UnresolvedLinkException {
    if (isPermissionEnabled) {
      if (dir.isDir(src)) {
        checkPathAccess(src, FsAction.READ_EXECUTE);
      }
      else {
        checkTraverse(src);
      }
    }
    if (auditLog.isInfoEnabled()) {
      logAuditEvent(UserGroupInformation.getCurrentUser(),
                    Server.getRemoteIp(),
                    "listStatus", src, null, null);
    }
    return dir.getListing(src, startAfter);
  }

  /////////////////////////////////////////////////////////
  //
  // These methods are called by datanodes
  //
  /////////////////////////////////////////////////////////
  /**
   * Register Datanode.
   * <p>
   * The purpose of registration is to identify whether the new datanode
   * serves a new data storage, and will report new data block copies,
   * which the namenode was not aware of; or the datanode is a replacement
   * node for the data storage that was previously served by a different
   * or the same (in terms of host:port) datanode.
   * The data storages are distinguished by their storageIDs. When a new
   * data storage is reported the namenode issues a new unique storageID.
   * <p>
   * Finally, the namenode returns its namespaceID as the registrationID
   * for the datanodes. 
   * namespaceID is a persistent attribute of the name space.
   * The registrationID is checked every time the datanode is communicating
   * with the namenode. 
   * Datanodes with inappropriate registrationID are rejected.
   * If the namenode stops, and then restarts it can restore its 
   * namespaceID and will continue serving the datanodes that has previously
   * registered with the namenode without restarting the whole cluster.
   * 
   * @see org.apache.hadoop.hdfs.server.datanode.DataNode#register()
   */
  public synchronized void registerDatanode(DatanodeRegistration nodeReg
                                            ) throws IOException {
    String dnAddress = Server.getRemoteAddress();
    if (dnAddress == null) {
      // Mostly called inside an RPC.
      // But if not, use address passed by the data-node.
      dnAddress = nodeReg.getHost();
    }      

    // check if the datanode is allowed to be connect to the namenode
    if (!verifyNodeRegistration(nodeReg, dnAddress)) {
      throw new DisallowedDatanodeException(nodeReg);
    }

    String hostName = nodeReg.getHost();
      
    // update the datanode's name with ip:port
    DatanodeID dnReg = new DatanodeID(dnAddress + ":" + nodeReg.getPort(),
                                      nodeReg.getStorageID(),
                                      nodeReg.getInfoPort(),
                                      nodeReg.getIpcPort());
    nodeReg.updateRegInfo(dnReg);
    nodeReg.exportedKeys = getAccessKeys();
      
    NameNode.stateChangeLog.info(
                                 "BLOCK* NameSystem.registerDatanode: "
                                 + "node registration from " + nodeReg.getName()
                                 + " storage " + nodeReg.getStorageID());

    DatanodeDescriptor nodeS = datanodeMap.get(nodeReg.getStorageID());
    DatanodeDescriptor nodeN = host2DataNodeMap.getDatanodeByName(nodeReg.getName());
      
    if (nodeN != null && nodeN != nodeS) {
      NameNode.LOG.info("BLOCK* NameSystem.registerDatanode: "
                        + "node from name: " + nodeN.getName());
      // nodeN previously served a different data storage, 
      // which is not served by anybody anymore.
      removeDatanode(nodeN);
      // physically remove node from datanodeMap
      wipeDatanode(nodeN);
      nodeN = null;
    }

    if (nodeS != null) {
      if (nodeN == nodeS) {
        // The same datanode has been just restarted to serve the same data 
        // storage. We do not need to remove old data blocks, the delta will
        // be calculated on the next block report from the datanode
        NameNode.stateChangeLog.debug("BLOCK* NameSystem.registerDatanode: "
                                      + "node restarted.");
      } else {
        // nodeS is found
        /* The registering datanode is a replacement node for the existing 
          data storage, which from now on will be served by a new node.
          If this message repeats, both nodes might have same storageID 
          by (insanely rare) random chance. User needs to restart one of the
          nodes with its data cleared (or user can just remove the StorageID
          value in "VERSION" file under the data directory of the datanode,
          but this is might not work if VERSION file format has changed 
       */        
        NameNode.stateChangeLog.info( "BLOCK* NameSystem.registerDatanode: "
                                      + "node " + nodeS.getName()
                                      + " is replaced by " + nodeReg.getName() + 
                                      " with the same storageID " +
                                      nodeReg.getStorageID());
      }
      // update cluster map
      clusterMap.remove(nodeS);
      nodeS.updateRegInfo(nodeReg);
      nodeS.setHostName(hostName);
      
      // resolve network location
      resolveNetworkLocation(nodeS);
      clusterMap.add(nodeS);
        
      // also treat the registration message as a heartbeat
      synchronized(heartbeats) {
        if( !heartbeats.contains(nodeS)) {
          heartbeats.add(nodeS);
          //update its timestamp
          nodeS.updateHeartbeat(0L, 0L, 0L, 0);
          nodeS.isAlive = true;
        }
      }
      return;
    } 

    // this is a new datanode serving a new data storage
    if (nodeReg.getStorageID().equals("")) {
      // this data storage has never been registered
      // it is either empty or was created by pre-storageID version of DFS
      nodeReg.storageID = newStorageID();
      NameNode.stateChangeLog.debug(
                                    "BLOCK* NameSystem.registerDatanode: "
                                    + "new storageID " + nodeReg.getStorageID() + " assigned.");
    }
    // register new datanode
    DatanodeDescriptor nodeDescr 
      = new DatanodeDescriptor(nodeReg, NetworkTopology.DEFAULT_RACK, hostName);
    resolveNetworkLocation(nodeDescr);
    unprotectedAddDatanode(nodeDescr);
    clusterMap.add(nodeDescr);
      
    // also treat the registration message as a heartbeat
    synchronized(heartbeats) {
      heartbeats.add(nodeDescr);
      nodeDescr.isAlive = true;
      // no need to update its timestamp
      // because its is done when the descriptor is created
    }
    return;
  }
    
  /* Resolve a node's network location */
  private void resolveNetworkLocation (DatanodeDescriptor node) {
    List<String> names = new ArrayList<String>(1);
    if (dnsToSwitchMapping instanceof CachedDNSToSwitchMapping) {
      // get the node's IP address
      names.add(node.getHost());
    } else {
      // get the node's host name
      String hostName = node.getHostName();
      int colon = hostName.indexOf(":");
      hostName = (colon==-1)?hostName:hostName.substring(0,colon);
      names.add(hostName);
    }
    
    // resolve its network location
    List<String> rName = dnsToSwitchMapping.resolve(names);
    String networkLocation;
    if (rName == null) {
      LOG.error("The resolve call returned null! Using " + 
          NetworkTopology.DEFAULT_RACK + " for host " + names);
      networkLocation = NetworkTopology.DEFAULT_RACK;
    } else {
      networkLocation = rName.get(0);
    }
    node.setNetworkLocation(networkLocation);
  }
  
  /**
   * Get registrationID for datanodes based on the namespaceID.
   * 
   * @see #registerDatanode(DatanodeRegistration)
   * @see FSImage#newNamespaceID()
   * @return registration ID
   */
  public String getRegistrationID() {
    return Storage.getRegistrationID(dir.fsImage);
  }
    
  /**
   * Generate new storage ID.
   * 
   * @return unique storage ID
   * 
   * Note: that collisions are still possible if somebody will try 
   * to bring in a data storage from a different cluster.
   */
  private String newStorageID() {
    String newID = null;
    while(newID == null) {
      newID = "DS" + Integer.toString(r.nextInt());
      if (datanodeMap.get(newID) != null)
        newID = null;
    }
    return newID;
  }
    
  private boolean isDatanodeDead(DatanodeDescriptor node) {
    return (node.getLastUpdate() <
            (now() - heartbeatExpireInterval));
  }
    
  private void setDatanodeDead(DatanodeDescriptor node) throws IOException {
    node.setLastUpdate(0);
  }

  /**
   * The given node has reported in.  This method should:
   * 1) Record the heartbeat, so the datanode isn't timed out
   * 2) Adjust usage stats for future block allocation
   * 
   * If a substantial amount of time passed since the last datanode 
   * heartbeat then request an immediate block report.  
   * 
   * @return an array of datanode commands 
   * @throws IOException
   */
  DatanodeCommand[] handleHeartbeat(DatanodeRegistration nodeReg,
      long capacity, long dfsUsed, long remaining,
      int xceiverCount, int xmitsInProgress) throws IOException {
    DatanodeCommand cmd = null;
    synchronized (heartbeats) {
      synchronized (datanodeMap) {
        DatanodeDescriptor nodeinfo = null;
        try {
          nodeinfo = getDatanode(nodeReg);
        } catch(UnregisteredNodeException e) {
          return new DatanodeCommand[]{DatanodeCommand.REGISTER};
        }
          
        // Check if this datanode should actually be shutdown instead. 
        if (nodeinfo != null && shouldNodeShutdown(nodeinfo)) {
          setDatanodeDead(nodeinfo);
          throw new DisallowedDatanodeException(nodeinfo);
        }

        if (nodeinfo == null || !nodeinfo.isAlive) {
          return new DatanodeCommand[]{DatanodeCommand.REGISTER};
        }

        updateStats(nodeinfo, false);
        nodeinfo.updateHeartbeat(capacity, dfsUsed, remaining, xceiverCount);
        updateStats(nodeinfo, true);
        
        //check lease recovery
        cmd = nodeinfo.getLeaseRecoveryCommand(Integer.MAX_VALUE);
        if (cmd != null) {
          return new DatanodeCommand[] {cmd};
        }
      
        ArrayList<DatanodeCommand> cmds = new ArrayList<DatanodeCommand>(3);
        //check pending replication
        cmd = nodeinfo.getReplicationCommand(
              blockManager.maxReplicationStreams - xmitsInProgress);
        if (cmd != null) {
          cmds.add(cmd);
        }
        //check block invalidation
        cmd = nodeinfo.getInvalidateBlocks(blockInvalidateLimit);
        if (cmd != null) {
          cmds.add(cmd);
        }
        // check access key update
        if (isAccessTokenEnabled && nodeinfo.needKeyUpdate) {
          cmds.add(new KeyUpdateCommand(accessTokenHandler.exportKeys()));
          nodeinfo.needKeyUpdate = false;
        }
        if (!cmds.isEmpty()) {
          return cmds.toArray(new DatanodeCommand[cmds.size()]);
        }
      }
    }

    //check distributed upgrade
    cmd = getDistributedUpgradeCommand();
    if (cmd != null) {
      return new DatanodeCommand[] {cmd};
    }
    return null;
  }

  private void updateStats(DatanodeDescriptor node, boolean isAdded) {
    //
    // The statistics are protected by the heartbeat lock
    //
    assert(Thread.holdsLock(heartbeats));
    if (isAdded) {
      capacityTotal += node.getCapacity();
      capacityUsed += node.getDfsUsed();
      capacityRemaining += node.getRemaining();
      totalLoad += node.getXceiverCount();
    } else {
      capacityTotal -= node.getCapacity();
      capacityUsed -= node.getDfsUsed();
      capacityRemaining -= node.getRemaining();
      totalLoad -= node.getXceiverCount();
    }
  }

  /**
   * Update access keys.
   */
  void updateAccessKey() throws IOException {
    this.accessTokenHandler.updateKeys();
    synchronized (heartbeats) {
      for (DatanodeDescriptor nodeInfo : heartbeats) {
        nodeInfo.needKeyUpdate = true;
      }
    }
  }

  /**
   * Periodically calls heartbeatCheck() and updateAccessKey()
   */
  class HeartbeatMonitor implements Runnable {
    private long lastHeartbeatCheck;
    private long lastAccessKeyUpdate;
    /**
     */
    public void run() {
      while (fsRunning) {
        try {
          long now = now();
          if (lastHeartbeatCheck + heartbeatRecheckInterval < now) {
            heartbeatCheck();
            lastHeartbeatCheck = now;
          }
          if (isAccessTokenEnabled && (lastAccessKeyUpdate + accessKeyUpdateInterval < now)) {
            updateAccessKey();
            lastAccessKeyUpdate = now;
          }
        } catch (Exception e) {
          FSNamesystem.LOG.error(StringUtils.stringifyException(e));
        }
        try {
          Thread.sleep(5000);  // 5 seconds
        } catch (InterruptedException ie) {
        }
      }
    }
  }

  /**
   * Periodically calls computeReplicationWork().
   */
  class ReplicationMonitor implements Runnable {
    static final int INVALIDATE_WORK_PCT_PER_ITERATION = 32;
    static final float REPLICATION_WORK_MULTIPLIER_PER_ITERATION = 2;
    public void run() {
      while (fsRunning) {
        try {
          computeDatanodeWork();
          blockManager.processPendingReplications();
          Thread.sleep(replicationRecheckInterval);
        } catch (InterruptedException ie) {
          LOG.warn("ReplicationMonitor thread received InterruptedException." + ie);
          break;
        } catch (IOException ie) {
          LOG.warn("ReplicationMonitor thread received exception. " + ie);
        } catch (Throwable t) {
          LOG.warn("ReplicationMonitor thread received Runtime exception. " + t);
          Runtime.getRuntime().exit(-1);
        }
      }
    }
  }

  /////////////////////////////////////////////////////////
  //
  // These methods are called by the Namenode system, to see
  // if there is any work for registered datanodes.
  //
  /////////////////////////////////////////////////////////
  /**
   * Compute block replication and block invalidation work 
   * that can be scheduled on data-nodes.
   * The datanode will be informed of this work at the next heartbeat.
   * 
   * @return number of blocks scheduled for replication or removal.
   */
  public int computeDatanodeWork() throws IOException {
    int workFound = 0;
    int blocksToProcess = 0;
    int nodesToProcess = 0;
    // blocks should not be replicated or removed if safe mode is on
    if (isInSafeMode())
      return workFound;
    synchronized(heartbeats) {
      blocksToProcess = (int)(heartbeats.size() 
          * ReplicationMonitor.REPLICATION_WORK_MULTIPLIER_PER_ITERATION);
      nodesToProcess = (int)Math.ceil((double)heartbeats.size() 
          * ReplicationMonitor.INVALIDATE_WORK_PCT_PER_ITERATION / 100);
    }

    workFound = blockManager.computeReplicationWork(blocksToProcess);
    
    // Update FSNamesystemMetrics counters
    synchronized (this) {
      blockManager.updateState();
      blockManager.scheduledReplicationBlocksCount = workFound;
    }
    
    workFound += blockManager.computeInvalidateWork(nodesToProcess);
    return workFound;
  }

  public void setNodeReplicationLimit(int limit) {
    blockManager.maxReplicationStreams = limit;
  }

  /**
   * remove a datanode descriptor
   * @param nodeID datanode ID
   */
  synchronized public void removeDatanode(DatanodeID nodeID) 
    throws IOException {
    DatanodeDescriptor nodeInfo = getDatanode(nodeID);
    if (nodeInfo != null) {
      removeDatanode(nodeInfo);
    } else {
      NameNode.stateChangeLog.warn("BLOCK* NameSystem.removeDatanode: "
                                   + nodeID.getName() + " does not exist");
    }
  }
  
  /**
   * remove a datanode descriptor
   * @param nodeInfo datanode descriptor
   */
  private void removeDatanode(DatanodeDescriptor nodeInfo) {
    synchronized (heartbeats) {
      if (nodeInfo.isAlive) {
        updateStats(nodeInfo, false);
        heartbeats.remove(nodeInfo);
        nodeInfo.isAlive = false;
      }
    }

    Iterator<? extends Block> it = nodeInfo.getBlockIterator();
    while(it.hasNext()) {
      blockManager.removeStoredBlock(it.next(), nodeInfo);
    }
    unprotectedRemoveDatanode(nodeInfo);
    clusterMap.remove(nodeInfo);
  }

  void unprotectedRemoveDatanode(DatanodeDescriptor nodeDescr) {
    nodeDescr.resetBlocks();
    blockManager.removeFromInvalidates(nodeDescr.getStorageID());
    NameNode.stateChangeLog.debug(
                                  "BLOCK* NameSystem.unprotectedRemoveDatanode: "
                                  + nodeDescr.getName() + " is out of service now.");
  }
    
  void unprotectedAddDatanode(DatanodeDescriptor nodeDescr) {
    /* To keep host2DataNodeMap consistent with datanodeMap,
       remove  from host2DataNodeMap the datanodeDescriptor removed
       from datanodeMap before adding nodeDescr to host2DataNodeMap.
    */
    host2DataNodeMap.remove(
                            datanodeMap.put(nodeDescr.getStorageID(), nodeDescr));
    host2DataNodeMap.add(nodeDescr);
      
    NameNode.stateChangeLog.debug(
                                  "BLOCK* NameSystem.unprotectedAddDatanode: "
                                  + "node " + nodeDescr.getName() + " is added to datanodeMap.");
  }

  /**
   * Physically remove node from datanodeMap.
   * 
   * @param nodeID node
   */
  void wipeDatanode(DatanodeID nodeID) throws IOException {
    String key = nodeID.getStorageID();
    host2DataNodeMap.remove(datanodeMap.remove(key));
    NameNode.stateChangeLog.debug(
                                  "BLOCK* NameSystem.wipeDatanode: "
                                  + nodeID.getName() + " storage " + key 
                                  + " is removed from datanodeMap.");
  }

  FSImage getFSImage() {
    return dir.fsImage;
  }

  FSEditLog getEditLog() {
    return getFSImage().getEditLog();
  }

  /**
   * Check if there are any expired heartbeats, and if so,
   * whether any blocks have to be re-replicated.
   * While removing dead datanodes, make sure that only one datanode is marked
   * dead at a time within the synchronized section. Otherwise, a cascading
   * effect causes more datanodes to be declared dead.
   */
  void heartbeatCheck() {
    boolean allAlive = false;
    while (!allAlive) {
      boolean foundDead = false;
      DatanodeID nodeID = null;

      // locate the first dead node.
      synchronized(heartbeats) {
        for (Iterator<DatanodeDescriptor> it = heartbeats.iterator();
             it.hasNext();) {
          DatanodeDescriptor nodeInfo = it.next();
          if (isDatanodeDead(nodeInfo)) {
            myFSMetrics.numExpiredHeartbeats.inc();
            foundDead = true;
            nodeID = nodeInfo;
            break;
          }
        }
      }

      // acquire the fsnamesystem lock, and then remove the dead node.
      if (foundDead) {
        synchronized (this) {
          synchronized(heartbeats) {
            synchronized (datanodeMap) {
              DatanodeDescriptor nodeInfo = null;
              try {
                nodeInfo = getDatanode(nodeID);
              } catch (IOException e) {
                nodeInfo = null;
              }
              if (nodeInfo != null && isDatanodeDead(nodeInfo)) {
                NameNode.stateChangeLog.info("BLOCK* NameSystem.heartbeatCheck: "
                                             + "lost heartbeat from " + nodeInfo.getName());
                removeDatanode(nodeInfo);
              }
            }
          }
        }
      }
      allAlive = !foundDead;
    }
  }
    
  /**
   * The given node is reporting all its blocks.  Use this info to 
   * update the (machine-->blocklist) and (block-->machinelist) tables.
   */
  public synchronized void processReport(DatanodeID nodeID, 
                                         BlockListAsLongs newReport
                                        ) throws IOException {
    long startTime = now();
    if (NameNode.stateChangeLog.isDebugEnabled()) {
      NameNode.stateChangeLog.debug("BLOCK* NameSystem.processReport: "
                             + "from " + nodeID.getName()+" " + 
                             newReport.getNumberOfBlocks()+" blocks");
    }
    DatanodeDescriptor node = getDatanode(nodeID);
    if (node == null) {
      throw new IOException("ProcessReport from unregisterted node: "
                            + nodeID.getName());
    }

    // Check if this datanode should actually be shutdown instead.
    if (shouldNodeShutdown(node)) {
      setDatanodeDead(node);
      throw new DisallowedDatanodeException(node);
    }
    
    blockManager.processReport(node, newReport);
    NameNode.getNameNodeMetrics().blockReport.inc((int) (now() - startTime));
  }

  /**
   * We want "replication" replicates for the block, but we now have too many.  
   * In this method, copy enough nodes from 'srcNodes' into 'dstNodes' such that:
   *
   * srcNodes.size() - dstNodes.size() == replication
   *
   * We pick node that make sure that replicas are spread across racks and
   * also try hard to pick one with least free space.
   * The algorithm is first to pick a node with least free space from nodes
   * that are on a rack holding more than one replicas of the block.
   * So removing such a replica won't remove a rack. 
   * If no such a node is available,
   * then pick a node with least free space
   */
  void chooseExcessReplicates(Collection<DatanodeDescriptor> nonExcess, 
                              Block b, short replication,
                              DatanodeDescriptor addedNode,
                              DatanodeDescriptor delNodeHint,
                              BlockPlacementPolicy replicator) {
    // first form a rack to datanodes map and
    INodeFile inode = blockManager.getINode(b);
    HashMap<String, ArrayList<DatanodeDescriptor>> rackMap =
      new HashMap<String, ArrayList<DatanodeDescriptor>>();
    for (Iterator<DatanodeDescriptor> iter = nonExcess.iterator();
         iter.hasNext();) {
      DatanodeDescriptor node = iter.next();
      String rackName = node.getNetworkLocation();
      ArrayList<DatanodeDescriptor> datanodeList = rackMap.get(rackName);
      if(datanodeList==null) {
        datanodeList = new ArrayList<DatanodeDescriptor>();
      }
      datanodeList.add(node);
      rackMap.put(rackName, datanodeList);
    }
    
    // split nodes into two sets
    // priSet contains nodes on rack with more than one replica
    // remains contains the remaining nodes
    ArrayList<DatanodeDescriptor> priSet = new ArrayList<DatanodeDescriptor>();
    ArrayList<DatanodeDescriptor> remains = new ArrayList<DatanodeDescriptor>();
    for( Iterator<Entry<String, ArrayList<DatanodeDescriptor>>> iter = 
      rackMap.entrySet().iterator(); iter.hasNext(); ) {
      Entry<String, ArrayList<DatanodeDescriptor>> rackEntry = iter.next();
      ArrayList<DatanodeDescriptor> datanodeList = rackEntry.getValue(); 
      if( datanodeList.size() == 1 ) {
        remains.add(datanodeList.get(0));
      } else {
        priSet.addAll(datanodeList);
      }
    }
    
    // pick one node to delete that favors the delete hint
    // otherwise pick one with least space from priSet if it is not empty
    // otherwise one node with least space from remains
    boolean firstOne = true;
    while (nonExcess.size() - replication > 0) {
      DatanodeInfo cur = null;

      // check if we can del delNodeHint
      if (firstOne && delNodeHint !=null && nonExcess.contains(delNodeHint) &&
            (priSet.contains(delNodeHint) || (addedNode != null && !priSet.contains(addedNode))) ) {
          cur = delNodeHint;
      } else { // regular excessive replica removal
        cur = replicator.chooseReplicaToDelete(inode, b, replication, priSet, remains);
      }

      firstOne = false;
      // adjust rackmap, priSet, and remains
      String rack = cur.getNetworkLocation();
      ArrayList<DatanodeDescriptor> datanodes = rackMap.get(rack);
      datanodes.remove(cur);
      if(datanodes.isEmpty()) {
        rackMap.remove(rack);
      }
      if( priSet.remove(cur) ) {
        if (datanodes.size() == 1) {
          priSet.remove(datanodes.get(0));
          remains.add(datanodes.get(0));
        }
      } else {
        remains.remove(cur);
      }

      nonExcess.remove(cur);
      blockManager.addToExcessReplicate(cur, b);

      //
      // The 'excessblocks' tracks blocks until we get confirmation
      // that the datanode has deleted them; the only way we remove them
      // is when we get a "removeBlock" message.  
      //
      // The 'invalidate' list is used to inform the datanode the block 
      // should be deleted.  Items are removed from the invalidate list
      // upon giving instructions to the namenode.
      //
      blockManager.addToInvalidates(b, cur);
      NameNode.stateChangeLog.info("BLOCK* NameSystem.chooseExcessReplicates: "
                +"("+cur.getName()+", "+b+") is added to recentInvalidateSets");
    }
  }


  /**
   * The given node is reporting that it received a certain block.
   */
  public synchronized void blockReceived(DatanodeID nodeID,  
                                         Block block,
                                         String delHint
                                         ) throws IOException {
    DatanodeDescriptor node = getDatanode(nodeID);
    if (node == null) {
      NameNode.stateChangeLog.warn("BLOCK* NameSystem.blockReceived: "
                                   + block + " is received from an unrecorded node " 
                                   + nodeID.getName());
      throw new IllegalArgumentException(
                                         "Unexpected exception.  Got blockReceived message from node " 
                                         + block + ", but there is no info for it");
    }
        
    if (NameNode.stateChangeLog.isDebugEnabled()) {
      NameNode.stateChangeLog.debug("BLOCK* NameSystem.blockReceived: "
                                    +block+" is received from " + nodeID.getName());
    }

    // Check if this datanode should actually be shutdown instead.
    if (shouldNodeShutdown(node)) {
      setDatanodeDead(node);
      throw new DisallowedDatanodeException(node);
    }

    blockManager.addBlock(node, block, delHint);
  }

  public long getMissingBlocksCount() {
    // not locking
    return blockManager.getMissingBlocksCount();
  }
  
  long[] getStats() {
    synchronized(heartbeats) {
      return new long[] {this.capacityTotal, this.capacityUsed, 
                         this.capacityRemaining,
                         getUnderReplicatedBlocks(),
                         getCorruptReplicaBlocks(),
                         getMissingBlocksCount()};
    }
  }

  /**
   * Total raw bytes including non-dfs used space.
   */
  public long getCapacityTotal() {
    return getStats()[0];
  }

  /**
   * Total used space by data nodes
   */
  public long getCapacityUsed() {
    return getStats()[1];
  }
  /**
   * Total used space by data nodes as percentage of total capacity
   */
  public float getCapacityUsedPercent() {
    synchronized(heartbeats){
      if (capacityTotal <= 0) {
        return 100;
      }

      return ((float)capacityUsed * 100.0f)/(float)capacityTotal;
    }
  }
  /**
   * Total used space by data nodes for non DFS purposes such
   * as storing temporary files on the local file system
   */
  public long getCapacityUsedNonDFS() {
    long nonDFSUsed = 0;
    synchronized(heartbeats){
      nonDFSUsed = capacityTotal - capacityRemaining - capacityUsed;
    }
    return nonDFSUsed < 0 ? 0 : nonDFSUsed;
  }
  /**
   * Total non-used raw bytes.
   */
  public long getCapacityRemaining() {
    return getStats()[2];
  }

  /**
   * Total remaining space by data nodes as percentage of total capacity
   */
  public float getCapacityRemainingPercent() {
    synchronized(heartbeats){
      if (capacityTotal <= 0) {
        return 0;
      }

      return ((float)capacityRemaining * 100.0f)/(float)capacityTotal;
    }
  }
  /**
   * Total number of connections.
   */
  public int getTotalLoad() {
    synchronized (heartbeats) {
      return this.totalLoad;
    }
  }

  int getNumberOfDatanodes(DatanodeReportType type) {
    return getDatanodeListForReport(type).size(); 
  }

  private synchronized ArrayList<DatanodeDescriptor> getDatanodeListForReport(
                                                      DatanodeReportType type) {                  
    
    boolean listLiveNodes = type == DatanodeReportType.ALL ||
                            type == DatanodeReportType.LIVE;
    boolean listDeadNodes = type == DatanodeReportType.ALL ||
                            type == DatanodeReportType.DEAD;

    HashMap<String, String> mustList = new HashMap<String, String>();
    
    if (listDeadNodes) {
      //first load all the nodes listed in include and exclude files.
      for (Iterator<String> it = hostsReader.getHosts().iterator(); 
           it.hasNext();) {
        mustList.put(it.next(), "");
      }
      for (Iterator<String> it = hostsReader.getExcludedHosts().iterator(); 
           it.hasNext();) {
        mustList.put(it.next(), "");
      }
    }
   
    ArrayList<DatanodeDescriptor> nodes = null;
    
    synchronized (datanodeMap) {
      nodes = new ArrayList<DatanodeDescriptor>(datanodeMap.size() + 
                                                mustList.size());
      
      for(Iterator<DatanodeDescriptor> it = datanodeMap.values().iterator(); 
                                                               it.hasNext();) {
        DatanodeDescriptor dn = it.next();
        boolean isDead = isDatanodeDead(dn);
        if ( (isDead && listDeadNodes) || (!isDead && listLiveNodes) ) {
          nodes.add(dn);
        }
        //Remove any form of the this datanode in include/exclude lists.
        mustList.remove(dn.getName());
        mustList.remove(dn.getHost());
        mustList.remove(dn.getHostName());
      }
    }
    
    if (listDeadNodes) {
      for (Iterator<String> it = mustList.keySet().iterator(); it.hasNext();) {
        DatanodeDescriptor dn = 
            new DatanodeDescriptor(new DatanodeID(it.next()));
        dn.setLastUpdate(0);
        nodes.add(dn);
      }
    }
    
    return nodes;
  }

  public synchronized DatanodeInfo[] datanodeReport( DatanodeReportType type
      ) throws AccessControlException {
    checkSuperuserPrivilege();

    ArrayList<DatanodeDescriptor> results = getDatanodeListForReport(type);
    DatanodeInfo[] arr = new DatanodeInfo[results.size()];
    for (int i=0; i<arr.length; i++) {
      arr[i] = new DatanodeInfo(results.get(i));
    }
    return arr;
  }

  /**
   * Save namespace image.
   * This will save current namespace into fsimage file and empty edits file.
   * Requires superuser privilege and safe mode.
   * 
   * @throws AccessControlException if superuser privilege is violated.
   * @throws IOException if 
   */
  synchronized void saveNamespace() throws AccessControlException, IOException {
    checkSuperuserPrivilege();
    if(!isInSafeMode()) {
      throw new IOException("Safe mode should be turned ON " +
                            "in order to create namespace image.");
    }
    getFSImage().saveNamespace(true);
    LOG.info("New namespace image has been created.");
  }
  
  /**
   * Enables/Disables/Checks restoring failed storage replicas if the storage becomes available again.
   * Requires superuser privilege.
   * 
   * @throws AccessControlException if superuser privilege is violated.
   */
  synchronized boolean restoreFailedStorage(String arg) throws AccessControlException {
    checkSuperuserPrivilege();
    
    // if it is disabled - enable it and vice versa.
    if(arg.equals("check"))
      return getFSImage().getRestoreFailedStorage();
    
    boolean val = arg.equals("true");  // false if not
    getFSImage().setRestoreFailedStorage(val);
    
    return val;
  }

  /**
   */
  public synchronized void DFSNodesStatus(ArrayList<DatanodeDescriptor> live, 
                                          ArrayList<DatanodeDescriptor> dead) {

    ArrayList<DatanodeDescriptor> results = 
                            getDatanodeListForReport(DatanodeReportType.ALL);    
    for(Iterator<DatanodeDescriptor> it = results.iterator(); it.hasNext();) {
      DatanodeDescriptor node = it.next();
      if (isDatanodeDead(node))
        dead.add(node);
      else
        live.add(node);
    }
  }

  /**
   * Prints information about all datanodes.
   */
  private synchronized void datanodeDump(PrintWriter out) {
    synchronized (datanodeMap) {
      out.println("Metasave: Number of datanodes: " + datanodeMap.size());
      for(Iterator<DatanodeDescriptor> it = datanodeMap.values().iterator(); it.hasNext();) {
        DatanodeDescriptor node = it.next();
        out.println(node.dumpDatanode());
      }
    }
  }

  /**
   * Start decommissioning the specified datanode. 
   */
  private void startDecommission (DatanodeDescriptor node) 
    throws IOException {

    if (!node.isDecommissionInProgress() && !node.isDecommissioned()) {
      LOG.info("Start Decommissioning node " + node.getName());
      node.startDecommission();
      node.decommissioningStatus.setStartTime(now());
      //
      // all the blocks that reside on this node have to be 
      // replicated.
      checkDecommissionStateInternal(node);
    }
  }

  /**
   * Stop decommissioning the specified datanodes.
   */
  public void stopDecommission (DatanodeDescriptor node) 
    throws IOException {
    LOG.info("Stop Decommissioning node " + node.getName());
    node.stopDecommission();
  }

  /** 
   */
  public DatanodeInfo getDataNodeInfo(String name) {
    return datanodeMap.get(name);
  }

  public Date getStartTime() {
    return new Date(systemStart); 
  }
    
  short getMaxReplication()     { return (short)blockManager.maxReplication; }
  short getMinReplication()     { return (short)blockManager.minReplication; }
  short getDefaultReplication() { return (short)blockManager.defaultReplication; }
    
  /**
   * A immutable object that stores the number of live replicas and
   * the number of decommissined Replicas.
   */
  static class NumberReplicas {
    private int liveReplicas;
    int decommissionedReplicas;
    private int corruptReplicas;
    private int excessReplicas;

    NumberReplicas() {
      initialize(0, 0, 0, 0);
    }

    NumberReplicas(int live, int decommissioned, int corrupt, int excess) {
      initialize(live, decommissioned, corrupt, excess);
    }

    void initialize(int live, int decommissioned, int corrupt, int excess) {
      liveReplicas = live;
      decommissionedReplicas = decommissioned;
      corruptReplicas = corrupt;
      excessReplicas = excess;
    }

    int liveReplicas() {
      return liveReplicas;
    }
    int decommissionedReplicas() {
      return decommissionedReplicas;
    }
    int corruptReplicas() {
      return corruptReplicas;
    }
    int excessReplicas() {
      return excessReplicas;
    }
  } 

  /**
   * Change, if appropriate, the admin state of a datanode to 
   * decommission completed. Return true if decommission is complete.
   */
  boolean checkDecommissionStateInternal(DatanodeDescriptor node) {
    //
    // Check to see if all blocks in this decommissioned
    // node has reached their target replication factor.
    //
    if (node.isDecommissionInProgress()) {
      if (!blockManager.isReplicationInProgress(node)) {
        node.setDecommissioned();
        LOG.info("Decommission complete for node " + node.getName());
      }
    }
    if (node.isDecommissioned()) {
      return true;
    }
    return false;
  }

  /** 
   * Keeps track of which datanodes/ipaddress are allowed to connect to the namenode.
   */
  private boolean inHostsList(DatanodeID node, String ipAddr) {
    Set<String> hostsList = hostsReader.getHosts();
    return (hostsList.isEmpty() || 
            (ipAddr != null && hostsList.contains(ipAddr)) ||
            hostsList.contains(node.getHost()) ||
            hostsList.contains(node.getName()) || 
            ((node instanceof DatanodeInfo) && 
             hostsList.contains(((DatanodeInfo)node).getHostName())));
  }
  
  private boolean inExcludedHostsList(DatanodeID node, String ipAddr) {
    Set<String> excludeList = hostsReader.getExcludedHosts();
    return  ((ipAddr != null && excludeList.contains(ipAddr)) ||
            excludeList.contains(node.getHost()) ||
            excludeList.contains(node.getName()) ||
            ((node instanceof DatanodeInfo) && 
             excludeList.contains(((DatanodeInfo)node).getHostName())));
  }

  /**
   * Rereads the config to get hosts and exclude list file names.
   * Rereads the files to update the hosts and exclude lists.  It
   * checks if any of the hosts have changed states:
   * 1. Added to hosts  --> no further work needed here.
   * 2. Removed from hosts --> mark AdminState as decommissioned. 
   * 3. Added to exclude --> start decommission.
   * 4. Removed from exclude --> stop decommission.
   */
  public void refreshNodes(Configuration conf) throws IOException {
    checkSuperuserPrivilege();
    // Reread the config to get dfs.hosts and dfs.hosts.exclude filenames.
    // Update the file names and refresh internal includes and excludes list
    if (conf == null)
      conf = new HdfsConfiguration();
    hostsReader.updateFileNames(conf.get("dfs.hosts",""), 
                                conf.get("dfs.hosts.exclude", ""));
    hostsReader.refresh();
    synchronized (this) {
      for (Iterator<DatanodeDescriptor> it = datanodeMap.values().iterator();
           it.hasNext();) {
        DatanodeDescriptor node = it.next();
        // Check if not include.
        if (!inHostsList(node, null)) {
          node.setDecommissioned();  // case 2.
        } else {
          if (inExcludedHostsList(node, null)) {
            if (!node.isDecommissionInProgress() && 
                !node.isDecommissioned()) {
              startDecommission(node);   // case 3.
            }
          } else {
            if (node.isDecommissionInProgress() || 
                node.isDecommissioned()) {
              stopDecommission(node);   // case 4.
            } 
          }
        }
      }
    } 
      
  }
    
  void finalizeUpgrade() throws IOException {
    checkSuperuserPrivilege();
    getFSImage().finalizeUpgrade();
  }

  /**
   * Checks if the node is not on the hosts list.  If it is not, then
   * it will be ignored.  If the node is in the hosts list, but is also 
   * on the exclude list, then it will be decommissioned.
   * Returns FALSE if node is rejected for registration. 
   * Returns TRUE if node is registered (including when it is on the 
   * exclude list and is being decommissioned). 
   */
  private synchronized boolean verifyNodeRegistration(DatanodeID nodeReg, String ipAddr) 
    throws IOException {
    if (!inHostsList(nodeReg, ipAddr)) {
      return false;    
    }
    if (inExcludedHostsList(nodeReg, ipAddr)) {
      DatanodeDescriptor node = getDatanode(nodeReg);
      if (node == null) {
        throw new IOException("verifyNodeRegistration: unknown datanode " +
                              nodeReg.getName());
      }
      if (!checkDecommissionStateInternal(node)) {
        startDecommission(node);
      }
    } 
    return true;
  }
    
  /**
   * Checks if the Admin state bit is DECOMMISSIONED.  If so, then 
   * we should shut it down. 
   * 
   * Returns true if the node should be shutdown.
   */
  private boolean shouldNodeShutdown(DatanodeDescriptor node) {
    return (node.isDecommissioned());
  }
    
  /**
   * Get data node by storage ID.
   * 
   * @param nodeID
   * @return DatanodeDescriptor or null if the node is not found.
   * @throws IOException
   */
  public DatanodeDescriptor getDatanode(DatanodeID nodeID) throws IOException {
    UnregisteredNodeException e = null;
    DatanodeDescriptor node = datanodeMap.get(nodeID.getStorageID());
    if (node == null) 
      return null;
    if (!node.getName().equals(nodeID.getName())) {
      e = new UnregisteredNodeException(nodeID, node);
      NameNode.stateChangeLog.fatal("BLOCK* NameSystem.getDatanode: "
                                    + e.getLocalizedMessage());
      throw e;
    }
    return node;
  }

  /** Choose a random datanode
   * 
   * @return a randomly chosen datanode
   */
  DatanodeDescriptor getRandomDatanode() {
    return (DatanodeDescriptor)clusterMap.chooseRandom(NodeBase.ROOT);
  }

  /**
   * SafeModeInfo contains information related to the safe mode.
   * <p>
   * An instance of {@link SafeModeInfo} is created when the name node
   * enters safe mode.
   * <p>
   * During name node startup {@link SafeModeInfo} counts the number of
   * <em>safe blocks</em>, those that have at least the minimal number of
   * replicas, and calculates the ratio of safe blocks to the total number
   * of blocks in the system, which is the size of blocks in
   * {@link FSNamesystem#blockManager}. When the ratio reaches the
   * {@link #threshold} it starts the {@link SafeModeMonitor} daemon in order
   * to monitor whether the safe mode {@link #extension} is passed.
   * Then it leaves safe mode and destroys itself.
   * <p>
   * If safe mode is turned on manually then the number of safe blocks is
   * not tracked because the name node is not intended to leave safe mode
   * automatically in the case.
   *
   * @see ClientProtocol#setSafeMode(FSConstants.SafeModeAction)
   * @see SafeModeMonitor
   */
  class SafeModeInfo {
    // configuration fields
    /** Safe mode threshold condition %.*/
    private double threshold;
    /** Safe mode extension after the threshold. */
    private int extension;
    /** Min replication required by safe mode. */
    private int safeReplication;
      
    // internal fields
    /** Time when threshold was reached.
     * 
     * <br>-1 safe mode is off
     * <br> 0 safe mode is on, but threshold is not reached yet 
     */
    private long reached = -1;  
    /** Total number of blocks. */
    int blockTotal; 
    /** Number of safe blocks. */
    private int blockSafe;
    /** Number of blocks needed to satisfy safe mode threshold condition */
    private int blockThreshold;
    /** time of the last status printout */
    private long lastStatusReport = 0;
      
    /**
     * Creates SafeModeInfo when the name node enters
     * automatic safe mode at startup.
     *  
     * @param conf configuration
     */
    SafeModeInfo(Configuration conf) {
      this.threshold = conf.getFloat(DFSConfigKeys.DFS_NAMENODE_SAFEMODE_THRESHOLD_PCT_KEY, 0.95f);
      this.extension = conf.getInt(DFSConfigKeys.DFS_NAMENODE_SAFEMODE_EXTENSION_KEY, 0);
      this.safeReplication = conf.getInt(DFSConfigKeys.DFS_NAMENODE_REPLICATION_MIN_KEY, 
                                         DFSConfigKeys.DFS_NAMENODE_REPLICATION_MIN_DEFAULT);
      this.blockTotal = 0; 
      this.blockSafe = 0;
    }

    /**
     * Creates SafeModeInfo when safe mode is entered manually.
     *
     * The {@link #threshold} is set to 1.5 so that it could never be reached.
     * {@link #blockTotal} is set to -1 to indicate that safe mode is manual.
     * 
     * @see SafeModeInfo
     */
    private SafeModeInfo() {
      this.threshold = 1.5f;  // this threshold can never be reached
      this.extension = Integer.MAX_VALUE;
      this.safeReplication = Short.MAX_VALUE + 1; // more than maxReplication
      this.blockTotal = -1;
      this.blockSafe = -1;
      this.reached = -1;
      enter();
      reportStatus("STATE* Safe mode is ON.", true);
    }
      
    /**
     * Check if safe mode is on.
     * @return true if in safe mode
     */
    synchronized boolean isOn() {
      try {
        assert isConsistent() : " SafeMode: Inconsistent filesystem state: "
          + "Total num of blocks, active blocks, or "
          + "total safe blocks don't match.";
      } catch(IOException e) {
        System.err.print(StringUtils.stringifyException(e));
      }
      return this.reached >= 0;
    }
      
    /**
     * Enter safe mode.
     */
    void enter() {
      this.reached = 0;
    }
      
    /**
     * Leave safe mode.
     * <p>
     * Switch to manual safe mode if distributed upgrade is required.<br>
     * Check for invalid, under- & over-replicated blocks in the end of startup.
     */
    synchronized void leave(boolean checkForUpgrades) {
      if(checkForUpgrades) {
        // verify whether a distributed upgrade needs to be started
        boolean needUpgrade = false;
        try {
          needUpgrade = startDistributedUpgradeIfNeeded();
        } catch(IOException e) {
          FSNamesystem.LOG.error(StringUtils.stringifyException(e));
        }
        if(needUpgrade) {
          // switch to manual safe mode
          safeMode = new SafeModeInfo();
          return;
        }
      }
      // verify blocks replications
      blockManager.processMisReplicatedBlocks();
      long timeInSafemode = now() - systemStart;
      NameNode.stateChangeLog.info("STATE* Leaving safe mode after " 
                                    + timeInSafemode/1000 + " secs.");
      NameNode.getNameNodeMetrics().safeModeTime.set((int) timeInSafemode);
      
      if (reached >= 0) {
        NameNode.stateChangeLog.info("STATE* Safe mode is OFF."); 
      }
      reached = -1;
      safeMode = null;
      NameNode.stateChangeLog.info("STATE* Network topology has "
                                   +clusterMap.getNumOfRacks()+" racks and "
                                   +clusterMap.getNumOfLeaves()+ " datanodes");
      NameNode.stateChangeLog.info("STATE* UnderReplicatedBlocks has "
                                   +blockManager.neededReplications.size()+" blocks");
    }
      
    /** 
     * Safe mode can be turned off iff 
     * the threshold is reached and 
     * the extension time have passed.
     * @return true if can leave or false otherwise.
     */
    synchronized boolean canLeave() {
      if (reached == 0)
        return false;
      if (now() - reached < extension) {
        reportStatus("STATE* Safe mode ON.", false);
        return false;
      }
      return !needEnter();
    }
      
    /** 
     * There is no need to enter safe mode 
     * if DFS is empty or {@link #threshold} == 0
     */
    boolean needEnter() {
      return threshold != 0 && blockSafe < blockThreshold;
    }
      
    /**
     * Check and trigger safe mode if needed. 
     */
    private void checkMode() {
      if (needEnter()) {
        enter();
        reportStatus("STATE* Safe mode ON.", false);
        return;
      }
      // the threshold is reached
      if (!isOn() ||                           // safe mode is off
          extension <= 0 || threshold <= 0) {  // don't need to wait
        this.leave(true); // leave safe mode
        return;
      }
      if (reached > 0) {  // threshold has already been reached before
        reportStatus("STATE* Safe mode ON.", false);
        return;
      }
      // start monitor
      reached = now();
      smmthread = new Daemon(new SafeModeMonitor());
      smmthread.start();
      reportStatus("STATE* Safe mode extension entered.", true);
    }
      
    /**
     * Set total number of blocks.
     */
    synchronized void setBlockTotal(int total) {
      this.blockTotal = total;
      this.blockThreshold = (int) (blockTotal * threshold);
      checkMode();
    }
      
    /**
     * Increment number of safe blocks if current block has 
     * reached minimal replication.
     * @param replication current replication 
     */
    synchronized void incrementSafeBlockCount(short replication) {
      if ((int)replication == safeReplication)
        this.blockSafe++;
      checkMode();
    }
      
    /**
     * Decrement number of safe blocks if current block has 
     * fallen below minimal replication.
     * @param replication current replication 
     */
    synchronized void decrementSafeBlockCount(short replication) {
      if (replication == safeReplication-1)
        this.blockSafe--;
      checkMode();
    }

    /**
     * Check if safe mode was entered manually or at startup.
     */
    boolean isManual() {
      return extension == Integer.MAX_VALUE;
    }

    /**
     * Set manual safe mode.
     */
    synchronized void setManual() {
      extension = Integer.MAX_VALUE;
    }

    /**
     * A tip on how safe mode is to be turned off: manually or automatically.
     */
    String getTurnOffTip() {
      if(reached < 0)
        return "Safe mode is OFF.";
      String leaveMsg = "Safe mode will be turned off automatically";
      if(isManual()) {
        if(getDistributedUpgradeState())
          return leaveMsg + " upon completion of " + 
            "the distributed upgrade: upgrade progress = " + 
            getDistributedUpgradeStatus() + "%";
        leaveMsg = "Use \"hdfs dfsadmin -safemode leave\" to turn safe mode off";
      }
      if(blockTotal < 0)
        return leaveMsg + ".";
      
      String msg = null;
      if (reached == 0) {
        msg = String.format("The reported blocks %d needs additional %d"
            + " blocks to reach the threshold %.4f of total blocks %d. %s",
            blockSafe, (blockThreshold - blockSafe), threshold, blockTotal,
            leaveMsg);
      } else {
        msg = String.format("The reported blocks %d has reached the threshold"
            + " %.4f of total blocks %d. %s", blockSafe, threshold, 
            blockTotal, leaveMsg);
      }
      if(reached == 0 || isManual()) {  // threshold is not reached or manual       
        return msg + ".";
      }
      // extension period is in progress
      return msg + " in " + Math.abs(reached + extension - now()) / 1000
          + " seconds.";
    }

    /**
     * Print status every 20 seconds.
     */
    private void reportStatus(String msg, boolean rightNow) {
      long curTime = now();
      if(!rightNow && (curTime - lastStatusReport < 20 * 1000))
        return;
      NameNode.stateChangeLog.info(msg + " \n" + getTurnOffTip());
      lastStatusReport = curTime;
    }

    /**
     * Returns printable state of the class.
     */
    public String toString() {
      String resText = "Current safe blocks = " 
        + blockSafe 
        + ". Target blocks = " + blockThreshold + " for threshold = %" + threshold
        + ". Minimal replication = " + safeReplication + ".";
      if (reached > 0) 
        resText += " Threshold was reached " + new Date(reached) + ".";
      return resText;
    }
      
    /**
     * Checks consistency of the class state.
     * This is costly and currently called only in assert.
     */
    boolean isConsistent() throws IOException {
      if (blockTotal == -1 && blockSafe == -1) {
        return true; // manual safe mode
      }
      int activeBlocks = blockManager.getActiveBlockCount();
      return (blockTotal == activeBlocks) ||
        (blockSafe >= 0 && blockSafe <= blockTotal);
    }
  }
    
  /**
   * Periodically check whether it is time to leave safe mode.
   * This thread starts when the threshold level is reached.
   *
   */
  class SafeModeMonitor implements Runnable {
    /** interval in msec for checking safe mode: {@value} */
    private static final long recheckInterval = 1000;
      
    /**
     */
    public void run() {
      while (fsRunning && (safeMode != null && !safeMode.canLeave())) {
        try {
          Thread.sleep(recheckInterval);
        } catch (InterruptedException ie) {
        }
      }
      // leave safe mode and stop the monitor
      try {
        leaveSafeMode(true);
      } catch(SafeModeException es) { // should never happen
        String msg = "SafeModeMonitor may not run during distributed upgrade.";
        assert false : msg;
        throw new RuntimeException(msg, es);
      }
      smmthread = null;
    }
  }
    
  /**
   * Current system time.
   * @return current time in msec.
   */
  static long now() {
    return System.currentTimeMillis();
  }
    
  boolean setSafeMode(SafeModeAction action) throws IOException {
    if (action != SafeModeAction.SAFEMODE_GET) {
      checkSuperuserPrivilege();
      switch(action) {
      case SAFEMODE_LEAVE: // leave safe mode
        leaveSafeMode(false);
        break;
      case SAFEMODE_ENTER: // enter safe mode
        enterSafeMode();
        break;
      }
    }
    return isInSafeMode();
  }

  /**
   * Check whether the name node is in safe mode.
   * @return true if safe mode is ON, false otherwise
   */
  boolean isInSafeMode() {
    if (safeMode == null)
      return false;
    return safeMode.isOn();
  }
    
  /**
   * Increment number of blocks that reached minimal replication.
   * @param replication current replication 
   */
  void incrementSafeBlockCount(int replication) {
    if (safeMode == null)
      return;
    safeMode.incrementSafeBlockCount((short)replication);
  }

  /**
   * Decrement number of blocks that reached minimal replication.
   */
  void decrementSafeBlockCount(Block b) {
    if (safeMode == null) // mostly true
      return;
    safeMode.decrementSafeBlockCount((short)blockManager.countNodes(b).liveReplicas());
  }

  /**
   * Set the total number of blocks in the system. 
   */
  void setBlockTotal() {
    if (safeMode == null)
      return;
    safeMode.setBlockTotal((int)getCompleteBlocksTotal());
  }

  /**
   * Get the total number of blocks in the system. 
   */
  public long getBlocksTotal() {
    return blockManager.getTotalBlocks();
  }

  /**
   * Get the total number of COMPLETE blocks in the system.
   * For safe mode only complete blocks are counted.
   */
  long getCompleteBlocksTotal() {
    // Calculate number of blocks under construction
    long numUCBlocks = 0;
    for (Lease lease : leaseManager.getSortedLeases()) {
<<<<<<< HEAD
      for(String path : lease.getPaths()) {
        INode node = dir.getFileINode(path);
=======
      for (String path : lease.getPaths()) {
        INode node; 
        try {
          node = dir.getFileINode(path);
        } catch (UnresolvedLinkException e) {
          throw new AssertionError("Lease files should reside on this FS");
        }
>>>>>>> 8d93e39e
        assert node != null : "Found a lease for nonexisting file.";
        assert node.isUnderConstruction() :
          "Found a lease for file that is not under construction.";
        INodeFileUnderConstruction cons = (INodeFileUnderConstruction) node;
        BlockInfo[] blocks = cons.getBlocks();
        if(blocks == null)
          continue;
        for(BlockInfo b : blocks) {
          if(!b.isComplete())
            numUCBlocks++;
        }
      }
    }
    LOG.info("Number of blocks under construction: " + numUCBlocks);
    return getBlocksTotal() - numUCBlocks;
  }

  /**
   * Enter safe mode manually.
   * @throws IOException
   */
  synchronized void enterSafeMode() throws IOException {
    // Ensure that any concurrent operations have been fully synced
    // before entering safe mode. This ensures that the FSImage
    // is entirely stable on disk as soon as we're in safe mode.
    getEditLog().logSyncAll();
    if (!isInSafeMode()) {
      safeMode = new SafeModeInfo();
      return;
    }
    safeMode.setManual();
    NameNode.stateChangeLog.info("STATE* Safe mode is ON. " 
                                + safeMode.getTurnOffTip());
  }

  /**
   * Leave safe mode.
   * @throws IOException
   */
  synchronized void leaveSafeMode(boolean checkForUpgrades) throws SafeModeException {
    if (!isInSafeMode()) {
      NameNode.stateChangeLog.info("STATE* Safe mode is already OFF."); 
      return;
    }
    if(getDistributedUpgradeState())
      throw new SafeModeException("Distributed upgrade is in progress",
                                  safeMode);
    safeMode.leave(checkForUpgrades);
  }
    
  synchronized String getSafeModeTip() {
    if (!isInSafeMode())
      return "";
    return safeMode.getTurnOffTip();
  }

  long getEditLogSize() throws IOException {
    return getEditLog().getEditLogSize();
  }

  synchronized CheckpointSignature rollEditLog() throws IOException {
    if (isInSafeMode()) {
      throw new SafeModeException("Checkpoint not created",
                                  safeMode);
    }
    LOG.info("Roll Edit Log from " + Server.getRemoteAddress());
    return getFSImage().rollEditLog();
  }

  synchronized void rollFSImage() throws IOException {
    if (isInSafeMode()) {
      throw new SafeModeException("Checkpoint not created",
                                  safeMode);
    }
    LOG.info("Roll FSImage from " + Server.getRemoteAddress());
    getFSImage().rollFSImage();
  }

  synchronized NamenodeCommand startCheckpoint(
                                NamenodeRegistration bnReg, // backup node
                                NamenodeRegistration nnReg) // active name-node
  throws IOException {
    LOG.info("Start checkpoint for " + bnReg.getAddress());
    NamenodeCommand cmd = getFSImage().startCheckpoint(bnReg, nnReg);
    getEditLog().logSync();
    return cmd;
  }

  synchronized void endCheckpoint(NamenodeRegistration registration,
                            CheckpointSignature sig) throws IOException {
    LOG.info("End checkpoint for " + registration.getAddress());
    getFSImage().endCheckpoint(sig, registration.getRole());
  }

  /**
   * Returns whether the given block is one pointed-to by a file.
   */
  private boolean isValidBlock(Block b) {
    return (blockManager.getINode(b) != null);
  }

  // Distributed upgrade manager
  final UpgradeManagerNamenode upgradeManager = new UpgradeManagerNamenode(this);

  UpgradeStatusReport distributedUpgradeProgress(UpgradeAction action 
                                                 ) throws IOException {
    return upgradeManager.distributedUpgradeProgress(action);
  }

  UpgradeCommand processDistributedUpgradeCommand(UpgradeCommand comm) throws IOException {
    return upgradeManager.processUpgradeCommand(comm);
  }

  int getDistributedUpgradeVersion() {
    return upgradeManager.getUpgradeVersion();
  }

  UpgradeCommand getDistributedUpgradeCommand() throws IOException {
    return upgradeManager.getBroadcastCommand();
  }

  boolean getDistributedUpgradeState() {
    return upgradeManager.getUpgradeState();
  }

  short getDistributedUpgradeStatus() {
    return upgradeManager.getUpgradeStatus();
  }

  boolean startDistributedUpgradeIfNeeded() throws IOException {
    return upgradeManager.startUpgrade();
  }

  PermissionStatus createFsOwnerPermissions(FsPermission permission) {
    return new PermissionStatus(fsOwner.getShortUserName(), supergroup, permission);
  }

  private FSPermissionChecker checkOwner(String path
      ) throws AccessControlException, UnresolvedLinkException {
    return checkPermission(path, true, null, null, null, null);
  }

  private FSPermissionChecker checkPathAccess(String path, FsAction access
      ) throws AccessControlException, UnresolvedLinkException {
    return checkPermission(path, false, null, null, access, null);
  }

  private FSPermissionChecker checkParentAccess(String path, FsAction access
      ) throws AccessControlException, UnresolvedLinkException {
    return checkPermission(path, false, null, access, null, null);
  }

  private FSPermissionChecker checkAncestorAccess(String path, FsAction access
      ) throws AccessControlException, UnresolvedLinkException {
    return checkPermission(path, false, access, null, null, null);
  }

  private FSPermissionChecker checkTraverse(String path
      ) throws AccessControlException, UnresolvedLinkException {
    return checkPermission(path, false, null, null, null, null);
  }

  private void checkSuperuserPrivilege() throws AccessControlException {
    if (isPermissionEnabled) {
      FSPermissionChecker.checkSuperuserPrivilege(fsOwner, supergroup);
    }
  }

  /**
   * Check whether current user have permissions to access the path.
   * For more details of the parameters, see
   * {@link FSPermissionChecker#checkPermission(String, INodeDirectory, boolean, FsAction, FsAction, FsAction, FsAction)}.
   */
  private FSPermissionChecker checkPermission(String path, boolean doCheckOwner,
      FsAction ancestorAccess, FsAction parentAccess, FsAction access,
      FsAction subAccess) throws AccessControlException, UnresolvedLinkException {
    FSPermissionChecker pc = new FSPermissionChecker(
        fsOwner.getShortUserName(), supergroup);
    if (!pc.isSuper) {
      dir.waitForReady();
      pc.checkPermission(path, dir.rootDir, doCheckOwner,
          ancestorAccess, parentAccess, access, subAccess);
    }
    return pc;
  }

  /**
   * Check to see if we have exceeded the limit on the number
   * of inodes.
   */
  void checkFsObjectLimit() throws IOException {
    if (maxFsObjects != 0 &&
        maxFsObjects <= dir.totalInodes() + getBlocksTotal()) {
      throw new IOException("Exceeded the configured number of objects " +
                             maxFsObjects + " in the filesystem.");
    }
  }

  /**
   * Get the total number of objects in the system. 
   */
  long getMaxObjects() {
    return maxFsObjects;
  }

  public long getFilesTotal() {
    return this.dir.totalInodes();
  }

  public long getPendingReplicationBlocks() {
    return blockManager.pendingReplicationBlocksCount;
  }

  public long getUnderReplicatedBlocks() {
    return blockManager.underReplicatedBlocksCount;
  }

  /** Returns number of blocks with corrupt replicas */
  public long getCorruptReplicaBlocks() {
    return blockManager.corruptReplicaBlocksCount;
  }

  public long getScheduledReplicationBlocks() {
    return blockManager.scheduledReplicationBlocksCount;
  }

  public long getPendingDeletionBlocks() {
    return blockManager.pendingDeletionBlocksCount;
  }

  public long getExcessBlocks() {
    return blockManager.excessBlocksCount;
  }
  
  public int getBlockCapacity() {
    return blockManager.getCapacity();
  }

  public String getFSState() {
    return isInSafeMode() ? "safeMode" : "Operational";
  }
  
  private ObjectName mbeanName;
  /**
   * Register the FSNamesystem MBean using the name
   *        "hadoop:service=NameNode,name=FSNamesystemState"
   */
  void registerMBean(Configuration conf) {
    // We wrap to bypass standard mbean naming convention.
    // This wraping can be removed in java 6 as it is more flexible in 
    // package naming for mbeans and their impl.
    StandardMBean bean;
    try {
      myFSMetrics = new FSNamesystemMetrics(this, conf);
      bean = new StandardMBean(this,FSNamesystemMBean.class);
      mbeanName = MBeanUtil.registerMBean("NameNode", "FSNamesystemState", bean);
    } catch (NotCompliantMBeanException e) {
      e.printStackTrace();
    }

    LOG.info("Registered FSNamesystemStatusMBean");
  }

  /**
   * get FSNamesystemMetrics
   */
  public FSNamesystemMetrics getFSNamesystemMetrics() {
    return myFSMetrics;
  }

  /**
   * shutdown FSNamesystem
   */
  public void shutdown() {
    if (mbeanName != null)
      MBeanUtil.unregisterMBean(mbeanName);
  }
  

  /**
   * Number of live data nodes
   * @return Number of live data nodes
   */
  public int getNumLiveDataNodes() {
    int numLive = 0;
    synchronized (datanodeMap) {   
      for(Iterator<DatanodeDescriptor> it = datanodeMap.values().iterator(); 
                                                               it.hasNext();) {
        DatanodeDescriptor dn = it.next();
        if (!isDatanodeDead(dn) ) {
          numLive++;
        }
      }
    }
    return numLive;
  }
  

  /**
   * Number of dead data nodes
   * @return Number of dead data nodes
   */
  public int getNumDeadDataNodes() {
    int numDead = 0;
    synchronized (datanodeMap) {   
      for(Iterator<DatanodeDescriptor> it = datanodeMap.values().iterator(); 
                                                               it.hasNext();) {
        DatanodeDescriptor dn = it.next();
        if (isDatanodeDead(dn) ) {
          numDead++;
        }
      }
    }
    return numDead;
  }

  /**
   * Sets the generation stamp for this filesystem
   */
  public void setGenerationStamp(long stamp) {
    generationStamp.setStamp(stamp);
  }

  /**
   * Gets the generation stamp for this filesystem
   */
  public long getGenerationStamp() {
    return generationStamp.getStamp();
  }

  /**
   * Increments, logs and then returns the stamp
   */
  long nextGenerationStamp() {
    long gs = generationStamp.nextStamp();
    getEditLog().logGenerationStamp(gs);
    return gs;
  }

  private INodeFileUnderConstruction checkUCBlock(Block block, String clientName) 
  throws IOException {
    // check safe mode
    if (isInSafeMode())
      throw new SafeModeException("Cannot get a new generation stamp and an " +
                                "access token for block " + block, safeMode);
    
    // check stored block state
    BlockInfo storedBlock = blockManager.getStoredBlock(block);
    if (storedBlock == null || 
        storedBlock.getBlockUCState() != BlockUCState.UNDER_CONSTRUCTION) {
        throw new IOException(block + 
            " does not exist or is not under Construction" + storedBlock);
    }
    
    // check file inode
    INodeFile file = storedBlock.getINode();
    if (file==null || !file.isUnderConstruction()) {
      throw new IOException("The file " + storedBlock + 
          " is belonged to does not exist or it is not under construction.");
    }
    
    // check lease
    INodeFileUnderConstruction pendingFile = (INodeFileUnderConstruction)file;
    if (clientName == null || !clientName.equals(pendingFile.getClientName())) {
      throw new LeaseExpiredException("Lease mismatch: " + block + 
          " is accessed by a non lease holder " + clientName); 
    }

    return pendingFile;
  }
  
  /**
   * Get a new generation stamp together with an access token for 
   * a block under construction
   * 
   * This method is called for recovering a failed pipeline or setting up
   * a pipeline to append to a block.
   * 
   * @param block a block
   * @param clientName the name of a client
   * @return a located block with a new generation stamp and an access token
   * @throws IOException if any error occurs
   */
  synchronized LocatedBlock updateBlockForPipeline(Block block, 
      String clientName) throws IOException {
    // check vadility of parameters
    checkUCBlock(block, clientName);
    
    // get a new generation stamp and an access token
    block.setGenerationStamp(nextGenerationStamp());
    LocatedBlock locatedBlock = new LocatedBlock(block, new DatanodeInfo[0]);
    if (isAccessTokenEnabled) {
      locatedBlock.setAccessToken(accessTokenHandler.generateToken(
          block.getBlockId(), EnumSet.of(AccessTokenHandler.AccessMode.WRITE)));
    }
    return locatedBlock;
  }
  
  
  /**
   * Update a pipeline for a block under construction
   * 
   * @param clientName the name of the client
   * @param oldblock and old block
   * @param newBlock a new block with a new generation stamp and length
   * @param newNodes datanodes in the pipeline
   * @throws IOException if any error occurs
   */
  synchronized void updatePipeline(String clientName, Block oldBlock, 
      Block newBlock, DatanodeID[] newNodes)
      throws IOException {
    assert newBlock.getBlockId()==oldBlock.getBlockId() : newBlock + " and "
    + oldBlock + " has different block identifier";
    LOG.info("updatePipeline(block=" + oldBlock
        + ", newGenerationStamp=" + newBlock.getGenerationStamp()
        + ", newLength=" + newBlock.getNumBytes()
        + ", newNodes=" + Arrays.asList(newNodes)
        + ", clientName=" + clientName
        + ")");

    // check the vadility of the block and lease holder name
    final INodeFileUnderConstruction pendingFile = 
      checkUCBlock(oldBlock, clientName);
    final BlockInfoUnderConstruction blockinfo = pendingFile.getLastBlock();

    // check new GS & length: this is not expected
    if (newBlock.getGenerationStamp() <= blockinfo.getGenerationStamp() ||
        newBlock.getNumBytes() < blockinfo.getNumBytes()) {
      String msg = "Update " + oldBlock + " (len = " + 
      blockinfo.getNumBytes() + ") to an older state: " + newBlock + 
      " (len = " + newBlock.getNumBytes() +")";
      LOG.warn(msg);
      throw new IOException(msg);
    }

    // Update old block with the new generation stamp and new length
    blockinfo.setGenerationStamp(newBlock.getGenerationStamp());
    blockinfo.setNumBytes(newBlock.getNumBytes());

    // find the DatanodeDescriptor objects
    DatanodeDescriptor[] descriptors = null;
    if (newNodes.length > 0) {
      descriptors = new DatanodeDescriptor[newNodes.length];
      for(int i = 0; i < newNodes.length; i++) {
        descriptors[i] = getDatanode(newNodes[i]);
      }
<<<<<<< HEAD
    }
    blockinfo.setExpectedLocations(descriptors);

    // persist blocks only if append is supported
    String src = leaseManager.findPath(pendingFile);
    if (supportAppends) {
      dir.persistBlocks(src, pendingFile);
      getEditLog().logSync();
    }
=======
    }
    blockinfo.setExpectedLocations(descriptors);

    // persist blocks only if append is supported
    String src = leaseManager.findPath(pendingFile);
    if (supportAppends) {
      dir.persistBlocks(src, pendingFile);
      getEditLog().logSync();
    }
>>>>>>> 8d93e39e
    LOG.info("updatePipeline(" + oldBlock + ") successfully to " + newBlock);
    return;
  }

  // rename was successful. If any part of the renamed subtree had
  // files that were being written to, update with new filename.
  //
  void changeLease(String src, String dst, HdfsFileStatus dinfo) 
                   throws IOException {
    String overwrite;
    String replaceBy;

    boolean destinationExisted = true;
    if (dinfo == null) {
      destinationExisted = false;
    }

    if (destinationExisted && dinfo.isDir()) {
      Path spath = new Path(src);
      overwrite = spath.getParent().toString() + Path.SEPARATOR;
      replaceBy = dst + Path.SEPARATOR;
    } else {
      overwrite = src;
      replaceBy = dst;
    }

    leaseManager.changeLease(src, dst, overwrite, replaceBy);
  }
           
  /**
   * Serializes leases. 
   */
  void saveFilesUnderConstruction(DataOutputStream out) throws IOException {
    synchronized (leaseManager) {
      out.writeInt(leaseManager.countPath()); // write the size

      for (Lease lease : leaseManager.getSortedLeases()) {
        for(String path : lease.getPaths()) {
          // verify that path exists in namespace
          INode node;
          try {
            node = dir.getFileINode(path);
          } catch (UnresolvedLinkException e) {
            throw new AssertionError("Lease files should reside on this FS");
          }
          if (node == null) {
            throw new IOException("saveLeases found path " + path +
                                  " but no matching entry in namespace.");
          }
          if (!node.isUnderConstruction()) {
            throw new IOException("saveLeases found path " + path +
                                  " but is not under construction.");
          }
          INodeFileUnderConstruction cons = (INodeFileUnderConstruction) node;
          FSImage.writeINodeUnderConstruction(out, cons, path);
        }
      }
    }
  }

  /**
   * Register a name-node.
   * <p>
   * Registration is allowed if there is no ongoing streaming to
   * another backup node.
   * We currently allow only one backup node, but multiple chackpointers 
   * if there are no backups.
   * 
   * @param registration
   * @throws IOException
   */
  synchronized void registerBackupNode(NamenodeRegistration registration)
  throws IOException {
    if(getFSImage().getNamespaceID() != registration.getNamespaceID())
      throw new IOException("Incompatible namespaceIDs: " 
          + " Namenode namespaceID = " + getFSImage().getNamespaceID() 
          + "; " + registration.getRole() +
              " node namespaceID = " + registration.getNamespaceID());
    boolean regAllowed = getEditLog().checkBackupRegistration(registration);
    if(!regAllowed)
      throw new IOException("Registration is not allowed. " +
          "Another node is registered as a backup.");
  }

  /**
   * Release (unregister) backup node.
   * <p>
   * Find and remove the backup stream corresponding to the node.
   * @param registration
   * @throws IOException
   */
  synchronized void releaseBackupNode(NamenodeRegistration registration)
  throws IOException {
    if(getFSImage().getNamespaceID() != registration.getNamespaceID())
      throw new IOException("Incompatible namespaceIDs: " 
          + " Namenode namespaceID = " + getFSImage().getNamespaceID() 
          + "; " + registration.getRole() +
              " node namespaceID = " + registration.getNamespaceID());
    getEditLog().releaseBackupStream(registration);
  }

  public int numCorruptReplicas(Block blk) {
    return blockManager.numCorruptReplicas(blk);
  }

  /** Get a datanode descriptor given corresponding storageID */
  DatanodeDescriptor getDatanode(String nodeID) {
    return datanodeMap.get(nodeID);
  }

  /**
   * Return a range of corrupt replica block ids. Up to numExpectedBlocks 
   * blocks starting at the next block after startingBlockId are returned
   * (fewer if numExpectedBlocks blocks are unavailable). If startingBlockId 
   * is null, up to numExpectedBlocks blocks are returned from the beginning.
   * If startingBlockId cannot be found, null is returned.
   *
   * @param numExpectedBlocks Number of block ids to return.
   *  0 <= numExpectedBlocks <= 100
   * @param startingBlockId Block id from which to start. If null, start at
   *  beginning.
   * @return Up to numExpectedBlocks blocks from startingBlockId if it exists
   *
   */
  long[] getCorruptReplicaBlockIds(int numExpectedBlocks,
                                   Long startingBlockId) {  
    return blockManager.getCorruptReplicaBlockIds(numExpectedBlocks,
                                                  startingBlockId);
  }

  /**
   * @return Array of FileStatus objects representing files with 
   * corrupted blocks.
   * @throws AccessControlException
   * @throws IOException
   */
  synchronized FileStatus[] getCorruptFiles() 
    throws AccessControlException, IOException {
    
    checkSuperuserPrivilege();
    
    INode[] inodes = blockManager.getCorruptInodes();
    FileStatus[] ret = new FileStatus[inodes.length];
    
    int i = 0;
    for (INode inode: inodes) {
      String src = inode.getFullPathName();
      ret[i++] = new FileStatus(inode.computeContentSummary().getLength(), 
          inode.isDirectory(), 
          ((INodeFile)inode).getReplication(), 
          ((INodeFile)inode).getPreferredBlockSize(),
          inode.getModificationTime(),
          inode.getAccessTime(),
          inode.getFsPermission(),
          inode.getUserName(),
          inode.getGroupName(),
          new Path(src));
    }

    return ret;
  }
  
  public synchronized ArrayList<DatanodeDescriptor> getDecommissioningNodes() {
    ArrayList<DatanodeDescriptor> decommissioningNodes = 
        new ArrayList<DatanodeDescriptor>();
    ArrayList<DatanodeDescriptor> results = 
        getDatanodeListForReport(DatanodeReportType.LIVE);
    for (Iterator<DatanodeDescriptor> it = results.iterator(); it.hasNext();) {
      DatanodeDescriptor node = it.next();
      if (node.isDecommissionInProgress()) {
        decommissioningNodes.add(node);
      }
    }
    return decommissioningNodes;
  }

  /*
   * Delegation Token
   */
   
  private DelegationTokenSecretManager createDelegationTokenSecretManager(
      Configuration conf) {
    return new DelegationTokenSecretManager(conf.getLong(
        DFSConfigKeys.DFS_NAMENODE_DELEGATION_KEY_UPDATE_INTERVAL_KEY,
        DFSConfigKeys.DFS_NAMENODE_DELEGATION_KEY_UPDATE_INTERVAL_DEFAULT),
        conf.getLong(
            DFSConfigKeys.DFS_NAMENODE_DELEGATION_TOKEN_MAX_LIFETIME_KEY,
            DFSConfigKeys.DFS_NAMENODE_DELEGATION_TOKEN_MAX_LIFETIME_DEFAULT),
        conf.getLong(
            DFSConfigKeys.DFS_NAMENODE_DELEGATION_TOKEN_RENEW_INTERVAL_KEY,
            DFSConfigKeys.DFS_NAMENODE_DELEGATION_TOKEN_RENEW_INTERVAL_DEFAULT),
        DELEGATION_TOKEN_REMOVER_SCAN_INTERVAL, this);
  }

  public DelegationTokenSecretManager getDelegationTokenSecretManager() {
    return dtSecretManager;
  }

  /**
   * @param renewer
   * @return Token<DelegationTokenIdentifier>
   * @throws IOException
   */
  public Token<DelegationTokenIdentifier> getDelegationToken(Text renewer)
      throws IOException {
    if (isInSafeMode()) {
      throw new SafeModeException("Cannot issue delegation token", safeMode);
    }
    if (!isAllowedDelegationTokenOp()) {
      throw new IOException(
          "Delegation Token can be issued only with kerberos or web authentication");
    }
    UserGroupInformation ugi = UserGroupInformation.getCurrentUser();
    String user = ugi.getUserName();
    Text owner = new Text(user);
    Text realUser = null;
    if (ugi.getRealUser() != null) {
      realUser = new Text(ugi.getRealUser().getUserName());
    }
    DelegationTokenIdentifier dtId = new DelegationTokenIdentifier(owner,
        renewer, realUser);
    Token<DelegationTokenIdentifier> token = new Token<DelegationTokenIdentifier>(
        dtId, dtSecretManager);
    long expiryTime = dtSecretManager.getTokenExpiryTime(dtId);
    logGetDelegationToken(dtId, expiryTime);
    return token;
  }

  /**
   * 
   * @param token
   * @return New expiryTime of the token
   * @throws InvalidToken
   * @throws IOException
   */
  public long renewDelegationToken(Token<DelegationTokenIdentifier> token)
      throws InvalidToken, IOException {
    if (isInSafeMode()) {
      throw new SafeModeException("Cannot renew delegation token", safeMode);
    }
    if (!isAllowedDelegationTokenOp()) {
      throw new IOException(
          "Delegation Token can be renewed only with kerberos or web authentication");
    }
    String renewer = UserGroupInformation.getCurrentUser().getShortUserName();
    long expiryTime = dtSecretManager.renewToken(token, renewer);
    DelegationTokenIdentifier id = new DelegationTokenIdentifier();
    ByteArrayInputStream buf = new ByteArrayInputStream(token.getIdentifier());
    DataInputStream in = new DataInputStream(buf);
    id.readFields(in);
    logRenewDelegationToken(id, expiryTime);
    return expiryTime;
  }

  /**
   * 
   * @param token
   * @throws IOException
   */
  public void cancelDelegationToken(Token<DelegationTokenIdentifier> token)
      throws IOException {
    if (isInSafeMode()) {
      throw new SafeModeException("Cannot cancel delegation token", safeMode);
    }
    String canceller = UserGroupInformation.getCurrentUser().getShortUserName();
    DelegationTokenIdentifier id = dtSecretManager
        .cancelToken(token, canceller);
    logCancelDelegationToken(id);
  }
  
  /**
   * @param out save state of the secret manager
   */
  void saveSecretManagerState(DataOutputStream out) throws IOException {
    dtSecretManager.saveSecretManagerState(out);
  }

  /**
   * @param in load the state of secret manager from input stream
   */
  void loadSecretManagerState(DataInputStream in) throws IOException {
    dtSecretManager.loadSecretManagerState(in);
  }

  /**
   * Log the getDelegationToken operation to edit logs
   * 
   * @param id identifer of the new delegation token
   * @param expiryTime when delegation token expires
   */
  private void logGetDelegationToken(DelegationTokenIdentifier id,
      long expiryTime) throws IOException {
    synchronized (this) {
      getEditLog().logGetDelegationToken(id, expiryTime);
    }
    getEditLog().logSync();
  }

  /**
   * Log the renewDelegationToken operation to edit logs
   * 
   * @param id identifer of the delegation token being renewed
   * @param expiryTime when delegation token expires
   */
  private void logRenewDelegationToken(DelegationTokenIdentifier id,
      long expiryTime) throws IOException {
    synchronized (this) {
      getEditLog().logRenewDelegationToken(id, expiryTime);
    }
    getEditLog().logSync();
  }

  
  /**
   * Log the cancelDelegationToken operation to edit logs
   * 
   * @param id identifer of the delegation token being cancelled
   */
  private void logCancelDelegationToken(DelegationTokenIdentifier id)
      throws IOException {
    synchronized (this) {
      getEditLog().logCancelDelegationToken(id);
    }
    getEditLog().logSync();
  }

  /**
   * Log the updateMasterKey operation to edit logs
   * 
   * @param key new delegation key.
   */
  public void logUpdateMasterKey(DelegationKey key) throws IOException {
    synchronized (this) {
      getEditLog().logUpdateMasterKey(key);
    }
    getEditLog().logSync();
  }
  
  /**
   * 
   * @return true if delegation token operation is allowed
   */
  private boolean isAllowedDelegationTokenOp() throws IOException {
    AuthenticationMethod authMethod = getConnectionAuthenticationMethod();
    if (UserGroupInformation.isSecurityEnabled()
        && (authMethod != AuthenticationMethod.KERBEROS)
        && (authMethod != AuthenticationMethod.KERBEROS_SSL)
        && (authMethod != AuthenticationMethod.CERTIFICATE)) {
      return false;
    }
    return true;
  }
  
  /**
   * Returns authentication method used to establish the connection
   * @return AuthenticationMethod used to establish connection
   * @throws IOException
   */
  private AuthenticationMethod getConnectionAuthenticationMethod()
      throws IOException {
    UserGroupInformation ugi = UserGroupInformation.getCurrentUser();
    AuthenticationMethod authMethod = ugi.getAuthenticationMethod();
    if (authMethod == AuthenticationMethod.PROXY) {
      authMethod = ugi.getRealUser().getAuthenticationMethod();
    }
    return authMethod;
  }
}<|MERGE_RESOLUTION|>--- conflicted
+++ resolved
@@ -33,11 +33,6 @@
 import org.apache.hadoop.hdfs.server.namenode.metrics.FSNamesystemMBean;
 import org.apache.hadoop.hdfs.server.namenode.metrics.FSNamesystemMetrics;
 import org.apache.hadoop.security.AccessControlException;
-<<<<<<< HEAD
-import org.apache.hadoop.security.PermissionChecker;
-import org.apache.hadoop.security.UnixUserGroupInformation;
-=======
->>>>>>> 8d93e39e
 import org.apache.hadoop.security.UserGroupInformation;
 import org.apache.hadoop.security.UserGroupInformation.AuthenticationMethod;
 import org.apache.hadoop.security.token.Token;
@@ -663,13 +658,8 @@
    * Set permissions for an existing file.
    * @throws IOException
    */
-<<<<<<< HEAD
-  public synchronized void setPermission(String src, FsPermission permission
-      ) throws IOException {
-=======
   public synchronized void setPermission(String src, FsPermission permission)
       throws IOException, UnresolvedLinkException {
->>>>>>> 8d93e39e
     if (isInSafeMode())
       throw new SafeModeException("Cannot set permission for " + src, safeMode);
     checkOwner(src);
@@ -687,13 +677,8 @@
    * Set owner for an existing file.
    * @throws IOException
    */
-<<<<<<< HEAD
-  public synchronized void setOwner(String src, String username, String group
-      ) throws IOException {
-=======
   public synchronized void setOwner(String src, String username, String group)
       throws IOException, UnresolvedLinkException {
->>>>>>> 8d93e39e
     if (isInSafeMode())
         throw new SafeModeException("Cannot set owner for " + src, safeMode);
     FSPermissionChecker pc = checkOwner(src);
@@ -764,20 +749,12 @@
   private synchronized LocatedBlocks getBlockLocationsInternal(String src,
                                                        long offset, 
                                                        long length,
-<<<<<<< HEAD
-                                                       boolean doAccessTime
-                                                       ) throws IOException {
-    INodeFile inode = dir.getFileINode(src);
-    if (inode == null)
-      throw new FileNotFoundException();
-=======
                                                        boolean doAccessTime)
       throws IOException, UnresolvedLinkException {
     INodeFile inode = dir.getFileINode(src);
     if (inode == null)
       throw new FileNotFoundException("File does not exist: " + src);
     assert !inode.isLink();
->>>>>>> 8d93e39e
     if (doAccessTime && isAccessTimeSupported()) {
       dir.setTimes(src, inode, -1, now(), false);
     }
@@ -821,8 +798,6 @@
           EnumSet.of(AccessTokenHandler.AccessMode.READ)));
     }
     return lb;
-<<<<<<< HEAD
-=======
   }
   
   /**
@@ -964,7 +939,6 @@
                     "concat", Arrays.toString(srcs), target, stat);
     }
    
->>>>>>> 8d93e39e
   }
 
   /**
@@ -1430,12 +1404,8 @@
                                          String clientName,
                                          Block previous,
                                          HashMap<Node, Node> excludedNodes
-<<<<<<< HEAD
-                                         ) throws IOException {
-=======
                                          ) 
       throws IOException, UnresolvedLinkException {
->>>>>>> 8d93e39e
     long fileLength, blockSize;
     int replication;
     DatanodeDescriptor clientNode = null;
@@ -1454,13 +1424,8 @@
 
       INodeFileUnderConstruction pendingFile  = checkLease(src, clientName);
 
-<<<<<<< HEAD
-      // commit the last block
-      blockManager.commitLastBlock(pendingFile, previous);
-=======
       // commit the last block and complete it if it has minimum replicas
       blockManager.commitOrCompleteLastBlock(pendingFile, previous);
->>>>>>> 8d93e39e
 
       //
       // If we fail this, bad things happen!
@@ -1494,9 +1459,6 @@
       if (!checkFileProgress(pendingFile, false)) {
         throw new NotReplicatedYetException("Not replicated yet:" + src);
       }
-
-      // complete the penultimate block
-      blockManager.completeBlock(pendingFile, pendingFile.numBlocks()-2);
 
       // allocate new block record block locations in INode.
       newBlock = allocateBlock(src, pathINodes, targets);
@@ -1579,28 +1541,15 @@
     COMPLETE_SUCCESS
   }
   
-<<<<<<< HEAD
-  public CompleteFileStatus completeFile(String src,
-                                         String holder,
-                                         Block last) throws IOException {
-=======
   public CompleteFileStatus completeFile(String src, String holder, Block last) 
     throws IOException, UnresolvedLinkException {
->>>>>>> 8d93e39e
     CompleteFileStatus status = completeFileInternal(src, holder, last);
     getEditLog().logSync();
     return status;
   }
 
-<<<<<<< HEAD
-  private synchronized CompleteFileStatus completeFileInternal(
-                                            String src, 
-                                            String holder,
-                                            Block last) throws IOException {
-=======
   private synchronized CompleteFileStatus completeFileInternal(String src, 
     String holder, Block last) throws IOException, UnresolvedLinkException {
->>>>>>> 8d93e39e
     NameNode.stateChangeLog.debug("DIR* NameSystem.completeFile: " + src + " for " + holder);
     if (isInSafeMode())
       throw new SafeModeException("Cannot complete file " + src, safeMode);
@@ -1623,13 +1572,8 @@
       return CompleteFileStatus.OPERATION_FAILED;
     } 
 
-<<<<<<< HEAD
-    // commit the last block
-    blockManager.commitLastBlock(pendingFile, last);
-=======
     // commit the last block and complete it if it has minimum replicas
     blockManager.commitOrCompleteLastBlock(pendingFile, last);
->>>>>>> 8d93e39e
 
     if (!checkFileProgress(pendingFile, true)) {
       return CompleteFileStatus.STILL_WAITING;
@@ -1689,11 +1633,7 @@
       // check all blocks of the file.
       //
       for (BlockInfo block: v.getBlocks()) {
-<<<<<<< HEAD
-        if (!blockManager.checkMinReplication(block)) {
-=======
         if (!block.isComplete()) {
->>>>>>> 8d93e39e
           LOG.info("BLOCK* NameSystem.checkFileProgress: "
               + "block " + block + " has not reached minimal replication "
               + blockManager.minReplication);
@@ -1705,11 +1645,7 @@
       // check the penultimate block of this file
       //
       BlockInfo b = v.getPenultimateBlock();
-<<<<<<< HEAD
-      if (b != null && !blockManager.checkMinReplication(b)) {
-=======
       if (b != null && !b.isComplete()) {
->>>>>>> 8d93e39e
         LOG.info("BLOCK* NameSystem.checkFileProgress: "
             + "block " + b + " has not reached minimal replication "
             + blockManager.minReplication);
@@ -2004,12 +1940,8 @@
    * See {@link ClientProtocol#setQuota(String, long, long)} for the 
    * contract.
    */
-<<<<<<< HEAD
-  void setQuota(String path, long nsQuota, long dsQuota) throws IOException {
-=======
   void setQuota(String path, long nsQuota, long dsQuota) 
       throws IOException, UnresolvedLinkException {
->>>>>>> 8d93e39e
     if (isInSafeMode())
       throw new SafeModeException("Cannot set quota on " + path, safeMode);
     if (isPermissionEnabled) {
@@ -2051,16 +1983,9 @@
    * @return true  if file has been successfully finalized and closed or 
    *         false if block recovery has been initiated
    */
-<<<<<<< HEAD
-  boolean internalReleaseLease(
-      Lease lease, String src, String recoveryLeaseHolder)
-  throws AlreadyBeingCreatedException,
-         IOException {
-=======
   boolean internalReleaseLease(Lease lease, String src, 
       String recoveryLeaseHolder) throws AlreadyBeingCreatedException, 
       IOException, UnresolvedLinkException {
->>>>>>> 8d93e39e
     LOG.info("Recovering lease=" + lease + ", src=" + src);
 
     INodeFile iFile = dir.getFileINode(src);
@@ -2191,29 +2116,17 @@
   }
 
 
-<<<<<<< HEAD
-  private void finalizeINodeFileUnderConstruction(
-      String src,
-      INodeFileUnderConstruction pendingFile) throws IOException {
-    leaseManager.removeLease(pendingFile.getClientName(), src);
-
-    // complete the penultimate block
-    blockManager.completeBlock(pendingFile, pendingFile.numBlocks()-2);
-=======
   private void finalizeINodeFileUnderConstruction(String src, 
       INodeFileUnderConstruction pendingFile) 
       throws IOException, UnresolvedLinkException {
       
     leaseManager.removeLease(pendingFile.getClientName(), src);
->>>>>>> 8d93e39e
 
     // The file is no longer pending.
     // Create permanent INode, update blocks
     INodeFile newFile = pendingFile.convertToInodeFile();
     dir.replaceNode(src, pendingFile, newFile);
 
-    // complete last block of the file
-    blockManager.completeBlock(newFile, newFile.numBlocks()-1);
     // close file and persist block allocations for this file
     dir.closeFile(src, newFile);
 
@@ -2295,13 +2208,8 @@
       return;
     }
 
-<<<<<<< HEAD
-    // commit the last block
-    blockManager.commitLastBlock(pendingFile, storedBlock);
-=======
     // commit the last block and complete it if it has minimum replicas
     blockManager.commitOrCompleteLastBlock(pendingFile, storedBlock);
->>>>>>> 8d93e39e
 
     //remove lease, close file
     finalizeINodeFileUnderConstruction(src, pendingFile);
@@ -3919,10 +3827,6 @@
     // Calculate number of blocks under construction
     long numUCBlocks = 0;
     for (Lease lease : leaseManager.getSortedLeases()) {
-<<<<<<< HEAD
-      for(String path : lease.getPaths()) {
-        INode node = dir.getFileINode(path);
-=======
       for (String path : lease.getPaths()) {
         INode node; 
         try {
@@ -3930,7 +3834,6 @@
         } catch (UnresolvedLinkException e) {
           throw new AssertionError("Lease files should reside on this FS");
         }
->>>>>>> 8d93e39e
         assert node != null : "Found a lease for nonexisting file.";
         assert node.isUnderConstruction() :
           "Found a lease for file that is not under construction.";
@@ -4377,7 +4280,6 @@
       for(int i = 0; i < newNodes.length; i++) {
         descriptors[i] = getDatanode(newNodes[i]);
       }
-<<<<<<< HEAD
     }
     blockinfo.setExpectedLocations(descriptors);
 
@@ -4387,17 +4289,6 @@
       dir.persistBlocks(src, pendingFile);
       getEditLog().logSync();
     }
-=======
-    }
-    blockinfo.setExpectedLocations(descriptors);
-
-    // persist blocks only if append is supported
-    String src = leaseManager.findPath(pendingFile);
-    if (supportAppends) {
-      dir.persistBlocks(src, pendingFile);
-      getEditLog().logSync();
-    }
->>>>>>> 8d93e39e
     LOG.info("updatePipeline(" + oldBlock + ") successfully to " + newBlock);
     return;
   }
