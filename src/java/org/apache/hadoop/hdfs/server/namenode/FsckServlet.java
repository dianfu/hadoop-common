--- conflicted
+++ resolved
@@ -62,20 +62,6 @@
             namesystem.getNumberOfDatanodes(DatanodeReportType.LIVE); 
           final short minReplication = namesystem.getMinReplication();
 
-<<<<<<< HEAD
-    final ServletContext context = getServletContext();
-    final Configuration conf = new HdfsConfiguration((Configuration) context.getAttribute("name.conf"));
-    UnixUserGroupInformation.saveToConf(conf,
-        UnixUserGroupInformation.UGI_PROPERTY_NAME, ugi);
-
-    final NameNode nn = (NameNode) context.getAttribute("name.node");
-    final FSNamesystem namesystem = nn.getNamesystem();
-    final int totalDatanodes = namesystem.getNumberOfDatanodes(DatanodeReportType.LIVE); 
-    final short minReplication = namesystem.getMinReplication();
-
-    new NamenodeFsck(conf, nn, nn.getNetworkTopology(), pmap, out,
-        totalDatanodes, minReplication).fsck();
-=======
           new NamenodeFsck(conf, nn, nn.getNetworkTopology(), pmap, out,
               totalDatanodes, minReplication).fsck();
           
@@ -85,6 +71,5 @@
     } catch (InterruptedException e) {
       response.sendError(400, e.getMessage());
     }
->>>>>>> 8d93e39e
   }
 }