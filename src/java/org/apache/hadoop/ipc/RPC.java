--- conflicted
+++ resolved
@@ -327,72 +327,11 @@
                                  boolean verbose, Configuration conf,
                                  SecretManager<? extends TokenIdentifier> secretManager) 
     throws IOException {
-<<<<<<< HEAD
-      try {
-        Invocation call = (Invocation)param;
-        if (verbose) log("Call: " + call);
-
-        Method method =
-          protocol.getMethod(call.getMethodName(),
-                                   call.getParameterClasses());
-        method.setAccessible(true);
-
-        long startTime = System.currentTimeMillis();
-        Object value = method.invoke(instance, call.getParameters());
-        int processingTime = (int) (System.currentTimeMillis() - startTime);
-        int qTime = (int) (startTime-receivedTime);
-        if (LOG.isDebugEnabled()) {
-          LOG.debug("Served: " + call.getMethodName() +
-                    " queueTime= " + qTime +
-                    " procesingTime= " + processingTime);
-        }
-        rpcMetrics.rpcQueueTime.inc(qTime);
-        rpcMetrics.rpcProcessingTime.inc(processingTime);
-
-        MetricsTimeVaryingRate m =
-         (MetricsTimeVaryingRate) rpcMetrics.registry.get(call.getMethodName());
-      	if (m == null) {
-      	  try {
-      	    m = new MetricsTimeVaryingRate(call.getMethodName(),
-      	                                        rpcMetrics.registry);
-      	  } catch (IllegalArgumentException iae) {
-      	    // the metrics has been registered; re-fetch the handle
-      	    LOG.info("Error register " + call.getMethodName(), iae);
-      	    m = (MetricsTimeVaryingRate) rpcMetrics.registry.get(
-      	        call.getMethodName());
-      	  }
-      	}
-        m.inc(processingTime);
-
-        if (verbose) log("Return: "+value);
-
-        return new ObjectWritable(method.getReturnType(), value);
-
-      } catch (InvocationTargetException e) {
-        Throwable target = e.getTargetException();
-        if (target instanceof IOException) {
-          throw (IOException)target;
-        } else {
-          IOException ioe = new IOException(target.toString());
-          ioe.setStackTrace(target.getStackTrace());
-          throw ioe;
-        }
-      } catch (Throwable e) {
-        if (!(e instanceof IOException)) {
-          LOG.error("Unexpected throwable object ", e);
-        }
-        IOException ioe = new IOException(e.toString());
-        ioe.setStackTrace(e.getStackTrace());
-        throw ioe;
-      }
-    }
-=======
     
     return getProtocolEngine(protocol, conf)
       .getServer(protocol, instance, bindAddress, port, numHandlers, verbose,
                  conf, secretManager);
   }
->>>>>>> 09e9e6d2
 
   /** An RPC Server. */
   public abstract static class Server extends org.apache.hadoop.ipc.Server {
