/**
 * Licensed to the Apache Software Foundation (ASF) under one
 * or more contributor license agreements.  See the NOTICE file
 * distributed with this work for additional information
 * regarding copyright ownership.  The ASF licenses this file
 * to you under the Apache License, Version 2.0 (the
 * "License"); you may not use this file except in compliance
 * with the License.  You may obtain a copy of the License at
 *
 *     http://www.apache.org/licenses/LICENSE-2.0
 *
 * Unless required by applicable law or agreed to in writing, software
 * distributed under the License is distributed on an "AS IS" BASIS,
 * WITHOUT WARRANTIES OR CONDITIONS OF ANY KIND, either express or implied.
 * See the License for the specific language governing permissions and
 * limitations under the License.
 */
package org.apache.hadoop.mapred;

import java.io.ByteArrayOutputStream;
import java.io.File;
import java.io.FileOutputStream;
import java.io.IOException;
import java.io.OutputStream;
import java.io.PrintStream;
import java.net.InetSocketAddress;
import java.net.URI;
import java.security.PrivilegedExceptionAction;
import java.util.ArrayList;
import java.util.HashMap;
import java.util.List;
import java.util.Map;
import java.util.Vector;

import org.apache.commons.logging.Log;
import org.apache.commons.logging.LogFactory;
import org.apache.hadoop.conf.Configuration;
import org.apache.hadoop.mapreduce.MRConfig;
import org.apache.hadoop.mapreduce.MRJobConfig;
import org.apache.hadoop.mapreduce.filecache.DistributedCache;
import org.apache.hadoop.mapreduce.filecache.TaskDistributedCacheManager;
import org.apache.hadoop.mapreduce.filecache.TrackerDistributedCacheManager;
import org.apache.hadoop.mapreduce.security.TokenCache;
import org.apache.hadoop.mapreduce.server.tasktracker.Localizer;
import org.apache.hadoop.fs.FSError;
import org.apache.hadoop.fs.FileSystem;
import org.apache.hadoop.fs.FileUtil;
import org.apache.hadoop.fs.LocalDirAllocator;
import org.apache.hadoop.fs.Path;
import org.apache.hadoop.security.UserGroupInformation;
import org.apache.hadoop.util.Shell;
import org.apache.hadoop.util.StringUtils;
import org.apache.log4j.Level;

/** Base class that runs a task in a separate process.  Tasks are run in a
 * separate process in order to isolate the map/reduce system code from bugs in
 * user supplied map and reduce functions.
 */
abstract class TaskRunner extends Thread {
  public static final Log LOG =
    LogFactory.getLog(TaskRunner.class);

  volatile boolean killed = false;
  private TaskTracker.TaskInProgress tip;
  private Task t;
  private Object lock = new Object();
  private volatile boolean done = false;
  private int exitCode = -1;
  private boolean exitCodeSet = false;
  
  private static String SYSTEM_PATH_SEPARATOR = System.getProperty("path.separator");

  
  private TaskTracker tracker;
  private TaskDistributedCacheManager taskDistributedCacheManager;

  protected JobConf conf;
  JvmManager jvmManager;

  /** 
   * for cleaning up old map outputs
   */
  protected MapOutputFile mapOutputFile;

  static String jobACLsFile = "job-acl.xml";

  public TaskRunner(TaskTracker.TaskInProgress tip, TaskTracker tracker, 
      JobConf conf) {
    this.tip = tip;
    this.t = tip.getTask();
    this.tracker = tracker;
    this.conf = conf;
    this.mapOutputFile = new MapOutputFile();
    this.mapOutputFile.setConf(conf);
    this.jvmManager = tracker.getJvmManagerInstance();
  }

  public Task getTask() { return t; }
  public TaskTracker.TaskInProgress getTaskInProgress() { return tip; }
  public TaskTracker getTracker() { return tracker; }

  public JvmManager getJvmManager() { return jvmManager; }

  /** Called to assemble this task's input.  This method is run in the parent
   * process before the child is spawned.  It should not execute user code,
   * only system code. */
  public boolean prepare() throws IOException {
    return true;
  }

  /** Called when this task's output is no longer needed.
   * This method is run in the parent process after the child exits.  It should
   * not execute user code, only system code.
   */
  public void close() throws IOException {}


  /**
   * Get the java command line options for the child map/reduce tasks.
   * @param jobConf job configuration
   * @param defaultValue default value
   * @return the java command line options for child map/reduce tasks
   * @deprecated Use command line options specific to map or reduce tasks set 
   *             via {@link JobConf#MAPRED_MAP_TASK_JAVA_OPTS} or 
   *             {@link JobConf#MAPRED_REDUCE_TASK_JAVA_OPTS}
   */
  @Deprecated
  public String getChildJavaOpts(JobConf jobConf, String defaultValue) {
    return jobConf.get(JobConf.MAPRED_TASK_JAVA_OPTS, defaultValue);
  }
  
  /**
   * Get the maximum virtual memory of the child map/reduce tasks.
   * @param jobConf job configuration
   * @return the maximum virtual memory of the child task or <code>-1</code> if
   *         none is specified
   * @deprecated Use limits specific to the map or reduce tasks set via
   *             {@link JobConf#MAPRED_MAP_TASK_ULIMIT} or
   *             {@link JobConf#MAPRED_REDUCE_TASK_ULIMIT} 
   */
  @Deprecated
  public int getChildUlimit(JobConf jobConf) {
    return jobConf.getInt(JobConf.MAPRED_TASK_ULIMIT, -1);
  }
  
  /**
   * Get the environment variables for the child map/reduce tasks.
   * @param jobConf job configuration
   * @return the environment variables for the child map/reduce tasks or
   *         <code>null</code> if unspecified
   * @deprecated Use environment variables specific to the map or reduce tasks
   *             set via {@link JobConf#MAPRED_MAP_TASK_ENV} or
   *             {@link JobConf#MAPRED_REDUCE_TASK_ENV}
   */
  @Deprecated
  public String getChildEnv(JobConf jobConf) {
    return jobConf.get(JobConf.MAPRED_TASK_ENV);
  }

  /**
   * Get the log {@link Level} for the child map/reduce tasks.
   * @param jobConf
   * @return the log-level for the child map/reduce tasks
   */
  public abstract Level getLogLevel(JobConf jobConf);
  
  @Override
  public final void run() {
    String errorInfo = "Child Error";
    try {
      
      //before preparing the job localize 
      //all the archives
      TaskAttemptID taskid = t.getTaskID();
      final LocalDirAllocator lDirAlloc = new LocalDirAllocator(MRConfig.LOCAL_DIR);
      final File workDir = formWorkDir(lDirAlloc, taskid, t.isTaskCleanupTask(), conf);

      // We don't create any symlinks yet, so presence/absence of workDir
      // actually on the file system doesn't matter.
      UserGroupInformation ugi = 
        tracker.getRunningJob(t.getJobID()).getUGI();
      ugi.doAs(new PrivilegedExceptionAction<Void>() {
        public Void run() throws IOException {
          taskDistributedCacheManager = 
            tracker.getTrackerDistributedCacheManager()
            .newTaskDistributedCacheManager(conf);
          taskDistributedCacheManager.setup(lDirAlloc, workDir, TaskTracker
              .getPrivateDistributedCacheDir(conf.getUser()), 
          TaskTracker.getPublicDistributedCacheDir());
          return null;
        }
      });

      // Set up the child task's configuration. After this call, no localization
      // of files should happen in the TaskTracker's process space. Any changes to
      // the conf object after this will NOT be reflected to the child.
      setupChildTaskConfiguration(lDirAlloc);

      if (!prepare()) {
        return;
      }

      // Build classpath
      List<String> classPaths =
          getClassPaths(conf, workDir, taskDistributedCacheManager);

      long logSize = TaskLog.getTaskLogLength(conf);

      //  Build exec child JVM args.
      Vector<String> vargs =
          getVMArgs(taskid, workDir, classPaths, logSize);

      tracker.addToMemoryManager(t.getTaskID(), t.isMapTask(), conf);

      // set memory limit using ulimit if feasible and necessary ...
      List<String> setup = getVMSetupCmd();

      // Set up the redirection of the task's stdout and stderr streams
      File[] logFiles = prepareLogFiles(taskid);
      File stdout = logFiles[0];
      File stderr = logFiles[1];
      tracker.getTaskTrackerInstrumentation().reportTaskLaunch(taskid, stdout,
          stderr);

      Map<String, String> env = new HashMap<String, String>();
      errorInfo = getVMEnvironment(errorInfo, workDir, conf, env,
                                   taskid, logSize);

<<<<<<< HEAD
      jvmManager.launchJvm(this, 
          jvmManager.constructJvmEnv(setup,vargs,stdout,stderr,logSize, 
              workDir, env, conf));
      synchronized (lock) {
        while (!done) {
          lock.wait();
        }
      }
=======
      launchJvmAndWait(setup, vargs, stdout, stderr, logSize, workDir, env);
>>>>>>> 3dabddef
      tracker.getTaskTrackerInstrumentation().reportTaskEnd(t.getTaskID());
      if (exitCodeSet) {
        if (!killed && exitCode != 0) {
          if (exitCode == 65) {
            tracker.getTaskTrackerInstrumentation().taskFailedPing(t.getTaskID());
          }
          throw new IOException("Task process exit with nonzero status of " +
              exitCode + ".");
        }
      }
    } catch (FSError e) {
      LOG.fatal("FSError", e);
      try {
        tracker.fsError(t.getTaskID(), e.getMessage());
      } catch (IOException ie) {
        LOG.fatal(t.getTaskID()+" reporting FSError", ie);
      }
    } catch (Throwable throwable) {
      LOG.warn(t.getTaskID() + " : " + errorInfo, throwable);
      Throwable causeThrowable = new Throwable(errorInfo, throwable);
      ByteArrayOutputStream baos = new ByteArrayOutputStream();
      causeThrowable.printStackTrace(new PrintStream(baos));
      try {
        tracker.reportDiagnosticInfo(t.getTaskID(), baos.toString());
      } catch (IOException e) {
        LOG.warn(t.getTaskID()+" Reporting Diagnostics", e);
      }
    } finally {
      try{
        taskDistributedCacheManager.release();

      }catch(IOException ie){
        LOG.warn("Error releasing caches : Cache files might not have been cleaned up");
      }

      // It is safe to call TaskTracker.TaskInProgress.reportTaskFinished with
      // *false* since the task has either
      // a) SUCCEEDED - which means commit has been done
      // b) FAILED - which means we do not need to commit
      tip.reportTaskFinished(false);
    }
  }

  void launchJvmAndWait(List<String> setup, Vector<String> vargs, File stdout,
      File stderr, long logSize, File workDir, Map<String, String> env)
      throws InterruptedException {
    jvmManager.launchJvm(this, jvmManager.constructJvmEnv(setup, vargs, stdout,
        stderr, logSize, workDir, env, conf));
    synchronized (lock) {
      while (!done) {
        lock.wait();
      }
    }
  }

  /**
   * Prepare the log files for the task
   * 
   * @param taskid
   * @return an array of files. The first file is stdout, the second is stderr.
   * @throws IOException 
   */
  File[] prepareLogFiles(TaskAttemptID taskid) throws IOException {
    File[] logFiles = new File[2];
    logFiles[0] = TaskLog.getTaskLogFile(taskid, TaskLog.LogName.STDOUT);
    logFiles[1] = TaskLog.getTaskLogFile(taskid, TaskLog.LogName.STDERR);
    File logDir = logFiles[0].getParentFile();
    boolean b = logDir.mkdirs();
    if (!b) {
      LOG.warn("mkdirs failed. Ignoring");
    } else {
      Localizer.PermissionsHandler.setPermissions(logDir,
          Localizer.PermissionsHandler.sevenZeroZero);
    }
    // write job acls into a file to know the access for task logs
    writeJobACLs(logDir);
    return logFiles;
  }

  // Writes job-view-acls and user name into an xml file
  private void writeJobACLs(File logDir) throws IOException {
    File aclFile = new File(logDir, TaskRunner.jobACLsFile);
    Configuration aclConf = new Configuration(false);

    // set the job view acls in aclConf
    String jobViewACLs = conf.get(MRJobConfig.JOB_ACL_VIEW_JOB);
    if (jobViewACLs != null) {
      aclConf.set(MRJobConfig.JOB_ACL_VIEW_JOB, jobViewACLs);
    }
    // set jobOwner as mapreduce.job.user.name in aclConf
    String jobOwner = conf.getUser();
    aclConf.set(MRJobConfig.USER_NAME, jobOwner);
    FileOutputStream out = new FileOutputStream(aclFile);
    try {
      aclConf.writeXml(out);
    } finally {
      out.close();
    }
    Localizer.PermissionsHandler.setPermissions(aclFile,
        Localizer.PermissionsHandler.sevenZeroZero);
  }

  /**
   * Write the child's configuration to the disk and set it in configuration so
   * that the child can pick it up from there.
   * 
   * @param lDirAlloc
   * @throws IOException
   */
  void setupChildTaskConfiguration(LocalDirAllocator lDirAlloc)
      throws IOException {

    Path localTaskFile =
        lDirAlloc.getLocalPathForWrite(TaskTracker.getTaskConfFile(
            t.getUser(), t.getJobID().toString(), t.getTaskID().toString(), t
                .isTaskCleanupTask()), conf);

    // write the child's task configuration file to the local disk
    writeLocalTaskFile(localTaskFile.toString(), conf);

    // Set the final job file in the task. The child needs to know the correct
    // path to job.xml. So set this path accordingly.
    t.setJobFile(localTaskFile.toString());
  }

  /**
   * @return
   */
  private List<String> getVMSetupCmd() {
    String[] ulimitCmd = Shell.getUlimitMemoryCommand(getChildUlimit(conf));
    List<String> setup = null;
    if (ulimitCmd != null) {
      setup = new ArrayList<String>();
      for (String arg : ulimitCmd) {
        setup.add(arg);
      }
    }
    return setup;
  }

  /**
   * @param taskid
   * @param workDir
   * @param classPaths
   * @param logSize
   * @return
   * @throws IOException
   */
  private Vector<String> getVMArgs(TaskAttemptID taskid, File workDir,
      List<String> classPaths, long logSize)
      throws IOException {
    Vector<String> vargs = new Vector<String>(8);
    File jvm =                                  // use same jvm as parent
      new File(new File(System.getProperty("java.home"), "bin"), "java");

    vargs.add(jvm.toString());

    // Add child (task) java-vm options.
    //
    // The following symbols if present in mapred.{map|reduce}.child.java.opts 
    // value are replaced:
    // + @taskid@ is interpolated with value of TaskID.
    // Other occurrences of @ will not be altered.
    //
    // Example with multiple arguments and substitutions, showing
    // jvm GC logging, and start of a passwordless JVM JMX agent so can
    // connect with jconsole and the likes to watch child memory, threads
    // and get thread dumps.
    //
    //  <property>
    //    <name>mapred.child.java.opts</name>
    //    <value>-Xmx512M -verbose:gc -Xloggc:/tmp/@taskid@.gc \
    //           -Dcom.sun.management.jmxremote.authenticate=false \
    //           -Dcom.sun.management.jmxremote.ssl=false \
    //    </value>
    //  </property>
    //
    //  <property>
    //    <name>mapred.child.java.opts</name>
    //    <value>-Xmx1024M -verbose:gc -Xloggc:/tmp/@taskid@.gc \
    //           -Dcom.sun.management.jmxremote.authenticate=false \
    //           -Dcom.sun.management.jmxremote.ssl=false \
    //    </value>
    //  </property>
    //
    String javaOpts = getChildJavaOpts(conf, 
                                       JobConf.DEFAULT_MAPRED_TASK_JAVA_OPTS);
    javaOpts = javaOpts.replace("@taskid@", taskid.toString());
    String [] javaOptsSplit = javaOpts.split(" ");
    
    // Add java.library.path; necessary for loading native libraries.
    //
    // 1. To support native-hadoop library i.e. libhadoop.so, we add the 
    //    parent processes' java.library.path to the child. 
    // 2. We also add the 'cwd' of the task to it's java.library.path to help 
    //    users distribute native libraries via the DistributedCache.
    // 3. The user can also specify extra paths to be added to the 
    //    java.library.path via mapred.{map|reduce}.child.java.opts.
    //
    String libraryPath = System.getProperty("java.library.path");
    if (libraryPath == null) {
      libraryPath = workDir.getAbsolutePath();
    } else {
      libraryPath += SYSTEM_PATH_SEPARATOR + workDir;
    }
    boolean hasUserLDPath = false;
    for(int i=0; i<javaOptsSplit.length ;i++) { 
      if(javaOptsSplit[i].startsWith("-Djava.library.path=")) {
        javaOptsSplit[i] += SYSTEM_PATH_SEPARATOR + libraryPath;
        hasUserLDPath = true;
        break;
      }
    }
    if(!hasUserLDPath) {
      vargs.add("-Djava.library.path=" + libraryPath);
    }
    for (int i = 0; i < javaOptsSplit.length; i++) {
      vargs.add(javaOptsSplit[i]);
    }

    Path childTmpDir = createChildTmpDir(workDir, conf);
    vargs.add("-Djava.io.tmpdir=" + childTmpDir);

    // Add classpath.
    vargs.add("-classpath");
    String classPath = StringUtils.join(SYSTEM_PATH_SEPARATOR, classPaths);
    vargs.add(classPath);

    // Setup the log4j prop
    vargs.add("-Dhadoop.log.dir=" + 
        new File(System.getProperty("hadoop.log.dir")
        ).getAbsolutePath());
    vargs.add("-Dhadoop.root.logger=" + getLogLevel(conf).toString() + ",TLA");
    vargs.add("-Dhadoop.tasklog.taskid=" + taskid);
    vargs.add("-Dhadoop.tasklog.totalLogFileSize=" + logSize);

    if (conf.getProfileEnabled()) {
      if (conf.getProfileTaskRange(t.isMapTask()
                                   ).isIncluded(t.getPartition())) {
        File prof = TaskLog.getTaskLogFile(taskid, TaskLog.LogName.PROFILE);
        vargs.add(String.format(conf.getProfileParams(), prof.toString()));
      }
    }

    // Add main class and its arguments 
    vargs.add(Child.class.getName());  // main of Child
    // pass umbilical address
    InetSocketAddress address = tracker.getTaskTrackerReportAddress();
    vargs.add(address.getAddress().getHostAddress()); 
    vargs.add(Integer.toString(address.getPort())); 
    vargs.add(taskid.toString());                      // pass task identifier
    return vargs;
  }

  /**
   * @param taskid
   * @param workDir
   * @return
   * @throws IOException
   */
  static Path createChildTmpDir(File workDir,
      JobConf conf)
      throws IOException {

    // add java.io.tmpdir given by mapreduce.task.tmp.dir
    String tmp = conf.get(MRJobConfig.TASK_TEMP_DIR, "./tmp");
    Path tmpDir = new Path(tmp);

    // if temp directory path is not absolute, prepend it with workDir.
    if (!tmpDir.isAbsolute()) {
      tmpDir = new Path(workDir.toString(), tmp);

      FileSystem localFs = FileSystem.getLocal(conf);
      if (!localFs.mkdirs(tmpDir) && !localFs.getFileStatus(tmpDir).isDir()) {
        throw new IOException("Mkdirs failed to create " + tmpDir.toString());
      }
    }
    return tmpDir;
  }

  /**
   */
  private static List<String> getClassPaths(JobConf conf, File workDir,
      TaskDistributedCacheManager taskDistributedCacheManager)
      throws IOException {
    // Accumulates class paths for child.
    List<String> classPaths = new ArrayList<String>();
    // start with same classpath as parent process
    appendSystemClasspaths(classPaths);

    // include the user specified classpath
    appendJobJarClasspaths(conf.getJar(), classPaths);
    
    // Distributed cache paths
    classPaths.addAll(taskDistributedCacheManager.getClassPaths());
    
    // Include the working dir too
    classPaths.add(workDir.toString());
    return classPaths;
  }

  /**
   * sets the environment variables needed for task jvm and its children.
   * @param errorInfo
   * @param workDir
   * @param env
   * @return
   * @throws Throwable
   */
  private String getVMEnvironment(String errorInfo, File workDir, JobConf conf,
      Map<String, String> env, TaskAttemptID taskid, long logSize)
      throws Throwable {
    StringBuffer ldLibraryPath = new StringBuffer();
    ldLibraryPath.append(workDir.toString());
    String oldLdLibraryPath = null;
    oldLdLibraryPath = System.getenv("LD_LIBRARY_PATH");
    if (oldLdLibraryPath != null) {
      ldLibraryPath.append(SYSTEM_PATH_SEPARATOR);
      ldLibraryPath.append(oldLdLibraryPath);
    }
    env.put("LD_LIBRARY_PATH", ldLibraryPath.toString());
    
<<<<<<< HEAD
=======
    // put jobTokenFile name into env
    String jobTokenFile = conf.get(TokenCache.JOB_TOKENS_FILENAME);
    LOG.debug("putting jobToken file name into environment fn=" + jobTokenFile);
    env.put(UserGroupInformation.HADOOP_TOKEN_FILE_LOCATION, jobTokenFile);
    
>>>>>>> 3dabddef
    // for the child of task jvm, set hadoop.root.logger
    env.put("HADOOP_ROOT_LOGGER", "INFO,TLA");
    String hadoopClientOpts = System.getenv("HADOOP_CLIENT_OPTS");
    if (hadoopClientOpts == null) {
      hadoopClientOpts = "";
    } else {
      hadoopClientOpts = hadoopClientOpts + " ";
    }
    hadoopClientOpts = hadoopClientOpts + "-Dhadoop.tasklog.taskid=" + taskid
                       + " -Dhadoop.tasklog.totalLogFileSize=" + logSize;
    env.put("HADOOP_CLIENT_OPTS", hadoopClientOpts);

    // add the env variables passed by the user
    String mapredChildEnv = getChildEnv(conf);
    if (mapredChildEnv != null && mapredChildEnv.length() > 0) {
      String childEnvs[] = mapredChildEnv.split(",");
      for (String cEnv : childEnvs) {
        try {
          String[] parts = cEnv.split("="); // split on '='
          String value = env.get(parts[0]);
          if (value != null) {
            // replace $env with the child's env constructed by tt's
            // example LD_LIBRARY_PATH=$LD_LIBRARY_PATH:/tmp
            value = parts[1].replace("$" + parts[0], value);
          } else {
            // this key is not configured by the tt for the child .. get it 
            // from the tt's env
            // example PATH=$PATH:/tmp
            value = System.getenv(parts[0]);
            if (value != null) {
              // the env key is present in the tt's env
              value = parts[1].replace("$" + parts[0], value);
            } else {
              // the env key is note present anywhere .. simply set it
              // example X=$X:/tmp or X=/tmp
              value = parts[1].replace("$" + parts[0], "");
            }
          }
          env.put(parts[0], value);
        } catch (Throwable t) {
          // set the error msg
          errorInfo = "Invalid User environment settings : " + mapredChildEnv 
                      + ". Failed to parse user-passed environment param."
                      + " Expecting : env1=value1,env2=value2...";
          LOG.warn(errorInfo);
          throw t;
        }
      }
    }
    return errorInfo;
  }

  /**
   * Write the task specific job-configuration file.
   * 
   * @param localFs
   * @throws IOException
   */
  private static void writeLocalTaskFile(String jobFile, JobConf conf)
      throws IOException {
    Path localTaskFile = new Path(jobFile);
    FileSystem localFs = FileSystem.getLocal(conf);
    localFs.delete(localTaskFile, true);
    OutputStream out = localFs.create(localTaskFile);
    try {
      conf.writeXml(out);
    } finally {
      out.close();
    }
  }

  /**
   * Prepare the Configs.LOCAL_DIR for the child. The child is sand-boxed now.
   * Whenever it uses LocalDirAllocator from now on inside the child, it will
   * only see files inside the attempt-directory. This is done in the Child's
   * process space.
   */
  static void setupChildMapredLocalDirs(Task t, JobConf conf) {
    String[] localDirs = conf.getTrimmedStrings(MRConfig.LOCAL_DIR);
    String jobId = t.getJobID().toString();
    String taskId = t.getTaskID().toString();
    boolean isCleanup = t.isTaskCleanupTask();
    String user = t.getUser();
    StringBuffer childMapredLocalDir =
        new StringBuffer(localDirs[0] + Path.SEPARATOR
            + TaskTracker.getLocalTaskDir(user, jobId, taskId, isCleanup));
    for (int i = 1; i < localDirs.length; i++) {
      childMapredLocalDir.append("," + localDirs[i] + Path.SEPARATOR
          + TaskTracker.getLocalTaskDir(user, jobId, taskId, isCleanup));
    }
    LOG.debug(MRConfig.LOCAL_DIR + " for child : " + childMapredLocalDir);
    conf.set(MRConfig.LOCAL_DIR, childMapredLocalDir.toString());
  }

  /** Creates the working directory pathname for a task attempt. */ 
  static File formWorkDir(LocalDirAllocator lDirAlloc, 
      TaskAttemptID task, boolean isCleanup, JobConf conf) 
      throws IOException {
    Path workDir =
        lDirAlloc.getLocalPathToRead(TaskTracker.getTaskWorkDir(
            conf.getUser(), task.getJobID().toString(), task.toString(),
            isCleanup), conf);

    return new File(workDir.toString());
  }

  private static void appendSystemClasspaths(List<String> classPaths) {
    for (String c : System.getProperty("java.class.path").split(
        SYSTEM_PATH_SEPARATOR)) {
      classPaths.add(c);
    }
  }
  
  /**
   * Given a "jobJar" (typically retrieved via {@link Configuration.getJar()}),
   * appends classpath entries for it, as well as its lib/ and classes/
   * subdirectories.
   * 
   * @param jobJar Job jar from configuration
   * @param classPaths Accumulator for class paths
   */
  static void appendJobJarClasspaths(String jobJar, List<String> classPaths) {
    if (jobJar == null) {
      return;
      
    }
    File jobCacheDir = new File(new Path(jobJar).getParent().toString());
    
    // if jar exists, it into workDir
    File[] libs = new File(jobCacheDir, "lib").listFiles();
    if (libs != null) {
      for (File l : libs) {
        classPaths.add(l.toString());
      }
    }
    classPaths.add(new File(jobCacheDir, "classes").toString());
    classPaths.add(new File(jobCacheDir, "job.jar").toString());
  }
  
  /**
   * Creates distributed cache symlinks and tmp directory, as appropriate.
   * Note that when we setup the distributed
   * cache, we didn't create the symlinks. This is done on a per task basis
   * by the currently executing task.
   * 
   * @param conf The job configuration.
   * @param workDir Working directory, which is completely deleted.
   */
  public static void setupWorkDir(JobConf conf, File workDir) throws IOException {
    if (LOG.isDebugEnabled()) {
      LOG.debug("Fully deleting contents of " + workDir);
    }

    /** deletes only the contents of workDir leaving the directory empty. We
     * can't delete the workDir as it is the current working directory.
     */
    FileUtil.fullyDeleteContents(workDir);
    
    if (DistributedCache.getSymlink(conf)) {
      URI[] archives = DistributedCache.getCacheArchives(conf);
      URI[] files = DistributedCache.getCacheFiles(conf);
      Path[] localArchives = DistributedCache.getLocalCacheArchives(conf);
      Path[] localFiles = DistributedCache.getLocalCacheFiles(conf);
      if (archives != null) {
        for (int i = 0; i < archives.length; i++) {
          String link = archives[i].getFragment();
          String target = localArchives[i].toString();
          symlink(workDir, target, link);
        }
      }
      if (files != null) {
        for (int i = 0; i < files.length; i++) {
          String link = files[i].getFragment();
          String target = localFiles[i].toString();
          symlink(workDir, target, link);
        }
      }
    }
    
    // For streaming, create extra symlinks (for all the files
    // in the job cache dir) in the current working directory.
    // Note that this is only executed if the configuration 
    // points to a jar file.
    if (conf.getJar() != null) {
      File jobCacheDir = new File(
          new Path(conf.getJar()).getParent().toString());
      try{
        TrackerDistributedCacheManager.createAllSymlink(conf, jobCacheDir,
            workDir);
      } catch(IOException ie){
        // Do not exit even if symlinks have not been created.
        LOG.warn(StringUtils.stringifyException(ie));
      }
    }

    createChildTmpDir(workDir, conf);
  }

  /**
   * Utility method for creating a symlink and warning on errors.
   * 
   * If link is null, does nothing.
   */
  private static void symlink(File workDir, String target, String link)
      throws IOException {
    if (link != null) {
      link = workDir.toString() + Path.SEPARATOR + link;
      File flink = new File(link);
      if (!flink.exists()) {
        LOG.info(String.format("Creating symlink: %s <- %s", target, link));
        if (0 != FileUtil.symLink(target, link)) {
          LOG.warn(String.format("Failed to create symlink: %s <- %s", target, link));
        }
      }
    }
  }

  /**
   * Kill the child process
   */
  public void kill() {
    killed = true;
    jvmManager.taskKilled(this);
    signalDone();
  }
  public void signalDone() {
    synchronized (lock) {
      done = true;
      lock.notify();
    }
  }
  public void setExitCode(int exitCode) {
    this.exitCodeSet = true;
    this.exitCode = exitCode;
  }
}<|MERGE_RESOLUTION|>--- conflicted
+++ resolved
@@ -226,18 +226,7 @@
       errorInfo = getVMEnvironment(errorInfo, workDir, conf, env,
                                    taskid, logSize);
 
-<<<<<<< HEAD
-      jvmManager.launchJvm(this, 
-          jvmManager.constructJvmEnv(setup,vargs,stdout,stderr,logSize, 
-              workDir, env, conf));
-      synchronized (lock) {
-        while (!done) {
-          lock.wait();
-        }
-      }
-=======
       launchJvmAndWait(setup, vargs, stdout, stderr, logSize, workDir, env);
->>>>>>> 3dabddef
       tracker.getTaskTrackerInstrumentation().reportTaskEnd(t.getTaskID());
       if (exitCodeSet) {
         if (!killed && exitCode != 0) {
@@ -560,14 +549,11 @@
     }
     env.put("LD_LIBRARY_PATH", ldLibraryPath.toString());
     
-<<<<<<< HEAD
-=======
     // put jobTokenFile name into env
     String jobTokenFile = conf.get(TokenCache.JOB_TOKENS_FILENAME);
     LOG.debug("putting jobToken file name into environment fn=" + jobTokenFile);
     env.put(UserGroupInformation.HADOOP_TOKEN_FILE_LOCATION, jobTokenFile);
     
->>>>>>> 3dabddef
     // for the child of task jvm, set hadoop.root.logger
     env.put("HADOOP_ROOT_LOGGER", "INFO,TLA");
     String hadoopClientOpts = System.getenv("HADOOP_CLIENT_OPTS");
