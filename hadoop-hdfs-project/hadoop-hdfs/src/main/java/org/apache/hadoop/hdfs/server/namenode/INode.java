/**
 * Licensed to the Apache Software Foundation (ASF) under one
 * or more contributor license agreements.  See the NOTICE file
 * distributed with this work for additional information
 * regarding copyright ownership.  The ASF licenses this file
 * to you under the Apache License, Version 2.0 (the
 * "License"); you may not use this file except in compliance
 * with the License.  You may obtain a copy of the License at
 *
 *     http://www.apache.org/licenses/LICENSE-2.0
 *
 * Unless required by applicable law or agreed to in writing, software
 * distributed under the License is distributed on an "AS IS" BASIS,
 * WITHOUT WARRANTIES OR CONDITIONS OF ANY KIND, either express or implied.
 * See the License for the specific language governing permissions and
 * limitations under the License.
 */
package org.apache.hadoop.hdfs.server.namenode;

<<<<<<< HEAD
import java.io.PrintStream;
import java.io.PrintWriter;
import java.io.StringWriter;
import java.util.ArrayList;
import java.util.Arrays;
=======
import java.io.PrintWriter;
import java.io.StringWriter;
import java.util.ArrayList;
import java.util.Collections;
>>>>>>> febc52be
import java.util.List;

import org.apache.commons.logging.Log;
import org.apache.commons.logging.LogFactory;
import org.apache.hadoop.classification.InterfaceAudience;
import org.apache.hadoop.fs.ContentSummary;
import org.apache.hadoop.fs.Path;
import org.apache.hadoop.fs.permission.FsPermission;
import org.apache.hadoop.fs.permission.PermissionStatus;
import org.apache.hadoop.hdfs.DFSUtil;
import org.apache.hadoop.hdfs.protocol.Block;
<<<<<<< HEAD
import org.apache.hadoop.hdfs.protocol.QuotaExceededException;
import org.apache.hadoop.hdfs.server.namenode.Content.CountsMap.Key;
import org.apache.hadoop.hdfs.server.namenode.snapshot.FileWithSnapshot;
import org.apache.hadoop.hdfs.server.namenode.snapshot.INodeDirectoryWithSnapshot;
import org.apache.hadoop.hdfs.server.namenode.snapshot.Snapshot;
import org.apache.hadoop.hdfs.util.Diff;
=======
import org.apache.hadoop.hdfs.server.blockmanagement.BlockInfo;
import org.apache.hadoop.hdfs.util.LightWeightGSet.LinkedElement;
>>>>>>> febc52be
import org.apache.hadoop.util.StringUtils;

import com.google.common.annotations.VisibleForTesting;
import com.google.common.base.Preconditions;

/**
 * We keep an in-memory representation of the file/block hierarchy.
 * This is a base INode class containing common fields for file and 
 * directory inodes.
 */
@InterfaceAudience.Private
<<<<<<< HEAD
public abstract class INode implements Diff.Element<byte[]> {
  public static final Log LOG = LogFactory.getLog(INode.class);

  /** parent is either an {@link INodeDirectory} or an {@link INodeReference}.*/
  private INode parent = null;

  INode(INode parent) {
    this.parent = parent;
=======
abstract class INode implements Comparable<byte[]>, LinkedElement {
  static final List<INode> EMPTY_LIST = Collections.unmodifiableList(new ArrayList<INode>());

  /** Wrapper of two counters for namespace consumed and diskspace consumed. */
  static class DirCounts {
    /** namespace count */
    long nsCount = 0;
    /** diskspace count */
    long dsCount = 0;
    
    /** returns namespace count */
    long getNsCount() {
      return nsCount;
    }
    /** returns diskspace count */
    long getDsCount() {
      return dsCount;
    }
>>>>>>> febc52be
  }

  /** Get inode id */
  public abstract long getId();

  /**
   * Check whether this is the root inode.
   */
  final boolean isRoot() {
    return getLocalNameBytes().length == 0;
  }

  /** Get the {@link PermissionStatus} */
  abstract PermissionStatus getPermissionStatus(Snapshot snapshot);

  /** The same as getPermissionStatus(null). */
  final PermissionStatus getPermissionStatus() {
    return getPermissionStatus(null);
  }

  /**
   * @param snapshot
   *          if it is not null, get the result from the given snapshot;
   *          otherwise, get the result from the current inode.
   * @return user name
   */
  abstract String getUserName(Snapshot snapshot);

  /** The same as getUserName(null). */
  public final String getUserName() {
    return getUserName(null);
  }

  /** Set user */
  abstract void setUser(String user);

  /** Set user */
  final INode setUser(String user, Snapshot latest)
      throws QuotaExceededException {
    final INode nodeToUpdate = recordModification(latest);
    nodeToUpdate.setUser(user);
    return nodeToUpdate;
  }
  /**
   * @param snapshot
   *          if it is not null, get the result from the given snapshot;
   *          otherwise, get the result from the current inode.
   * @return group name
   */
<<<<<<< HEAD
  abstract String getGroupName(Snapshot snapshot);

  /** The same as getGroupName(null). */
  public final String getGroupName() {
    return getGroupName(null);
=======
  private byte[] name = null;
  /** 
   * Permission encoded using {@link PermissionStatusFormat}.
   * Codes other than {@link #clonePermissionStatus(INode)}
   * and {@link #updatePermissionStatus(PermissionStatusFormat, long)}
   * should not modify it.
   */
  private long permission = 0L;
  protected INodeDirectory parent = null;
  protected long modificationTime = 0L;
  protected long accessTime = 0L;
  protected LinkedElement next = null;

  private INode(long id, byte[] name, long permission, INodeDirectory parent,
      long modificationTime, long accessTime) {
    this.id = id;
    this.name = name;
    this.permission = permission;
    this.parent = parent;
    this.modificationTime = modificationTime;
    this.accessTime = accessTime;
>>>>>>> febc52be
  }

  /** Set group */
  abstract void setGroup(String group);

  /** Set group */
  final INode setGroup(String group, Snapshot latest)
      throws QuotaExceededException {
    final INode nodeToUpdate = recordModification(latest);
    nodeToUpdate.setGroup(group);
    return nodeToUpdate;
  }

  /**
   * @param snapshot
   *          if it is not null, get the result from the given snapshot;
   *          otherwise, get the result from the current inode.
   * @return permission.
   */
  abstract FsPermission getFsPermission(Snapshot snapshot);
  
  /** The same as getFsPermission(null). */
  public final FsPermission getFsPermission() {
    return getFsPermission(null);
  }

  /** Set the {@link FsPermission} of this {@link INode} */
  abstract void setPermission(FsPermission permission);

  /** Set the {@link FsPermission} of this {@link INode} */
  INode setPermission(FsPermission permission, Snapshot latest)
      throws QuotaExceededException {
    final INode nodeToUpdate = recordModification(latest);
    nodeToUpdate.setPermission(permission);
    return nodeToUpdate;
  }

  /**
   * @return if the given snapshot is null, return this;
   *     otherwise return the corresponding snapshot inode.
   */
  public INode getSnapshotINode(final Snapshot snapshot) {
    return this;
  }

  /** Is this inode in the latest snapshot? */
  public final boolean isInLatestSnapshot(final Snapshot latest) {
    if (latest == null) {
      return false;
    }
    // if parent is a reference node, parent must be a renamed node. We can 
    // stop the check at the reference node.
    if (parent != null && parent.isReference()) {
      return true;
    }
    final INodeDirectory parentDir = getParent();
    if (parentDir == null) { // root
      return true;
    }
    if (!parentDir.isInLatestSnapshot(latest)) {
      return false;
    }
    final INode child = parentDir.getChild(getLocalNameBytes(), latest);
    if (this == child) {
      return true;
    }
    if (child == null || !(child.isReference())) {
      return false;
    }
    return this == child.asReference().getReferredINode();
  }
  
  /**
   * When {@link #recordModification} is called on a referred node,
   * this method tells which snapshot the modification should be
   * associated with: the snapshot that belongs to the SRC tree of the rename
   * operation, or the snapshot belonging to the DST tree.
   * 
   * @param latestInDst
   *          the latest snapshot in the DST tree above the reference node
   * @return True: the modification should be recorded in the snapshot that
   *         belongs to the SRC tree. False: the modification should be
   *         recorded in the snapshot that belongs to the DST tree.
   */
  public final boolean shouldRecordInSrcSnapshot(final Snapshot latestInDst) {
    Preconditions.checkState(!isReference());

    if (latestInDst == null) {
      return true;
    }
    INodeReference withCount = getParentReference();
    if (withCount != null) {
      int dstSnapshotId = withCount.getParentReference().getDstSnapshotId();
      if (dstSnapshotId >= latestInDst.getId()) {
        return true;
      }
    }
    return false;
  }

  /**
   * This inode is being modified.  The previous version of the inode needs to
   * be recorded in the latest snapshot.
   *
   * @param latest the latest snapshot that has been taken.
   *        Note that it is null if no snapshots have been taken.
   * @return The current inode, which usually is the same object of this inode.
   *         However, in some cases, this inode may be replaced with a new inode
   *         for maintaining snapshots. The current inode is then the new inode.
   */
  abstract INode recordModification(final Snapshot latest)
      throws QuotaExceededException;

  /** Check whether it's a reference. */
  public boolean isReference() {
    return false;
  }

  /** Cast this inode to an {@link INodeReference}.  */
  public INodeReference asReference() {
    throw new IllegalStateException("Current inode is not a reference: "
        + this.toDetailString());
  }

  /**
   * Check whether it's a file.
   */
  public boolean isFile() {
    return false;
  }

  /** Cast this inode to an {@link INodeFile}.  */
  public INodeFile asFile() {
    throw new IllegalStateException("Current inode is not a file: "
        + this.toDetailString());
  }

  /**
   * Check whether it's a directory
   */
  public boolean isDirectory() {
    return false;
  }

  /** Cast this inode to an {@link INodeDirectory}.  */
  public INodeDirectory asDirectory() {
    throw new IllegalStateException("Current inode is not a directory: "
        + this.toDetailString());
  }

  /**
   * Check whether it's a symlink
   */
  public boolean isSymlink() {
    return false;
  }

  /** Cast this inode to an {@link INodeSymlink}.  */
  public INodeSymlink asSymlink() {
    throw new IllegalStateException("Current inode is not a symlink: "
        + this.toDetailString());
  }

  /**
   * Clean the subtree under this inode and collect the blocks from the descents
   * for further block deletion/update. The current inode can either resides in
   * the current tree or be stored as a snapshot copy.
   * 
   * <pre>
   * In general, we have the following rules. 
   * 1. When deleting a file/directory in the current tree, we have different 
   * actions according to the type of the node to delete. 
   * 
   * 1.1 The current inode (this) is an {@link INodeFile}. 
   * 1.1.1 If {@code prior} is null, there is no snapshot taken on ancestors 
   * before. Thus we simply destroy (i.e., to delete completely, no need to save 
   * snapshot copy) the current INode and collect its blocks for further 
   * cleansing.
   * 1.1.2 Else do nothing since the current INode will be stored as a snapshot
   * copy.
   * 
   * 1.2 The current inode is an {@link INodeDirectory}.
   * 1.2.1 If {@code prior} is null, there is no snapshot taken on ancestors 
   * before. Similarly, we destroy the whole subtree and collect blocks.
   * 1.2.2 Else do nothing with the current INode. Recursively clean its 
   * children.
   * 
   * 1.3 The current inode is a {@link FileWithSnapshot}.
   * Call {@link INode#recordModification(Snapshot)} to capture the 
   * current states. Mark the INode as deleted.
   * 
   * 1.4 The current inode is a {@link INodeDirectoryWithSnapshot}.
   * Call {@link INode#recordModification(Snapshot)} to capture the 
   * current states. Destroy files/directories created after the latest snapshot 
   * (i.e., the inodes stored in the created list of the latest snapshot).
   * Recursively clean remaining children. 
   *
   * 2. When deleting a snapshot.
   * 2.1 To clean {@link INodeFile}: do nothing.
   * 2.2 To clean {@link INodeDirectory}: recursively clean its children.
   * 2.3 To clean {@link FileWithSnapshot}: delete the corresponding snapshot in
   * its diff list.
   * 2.4 To clean {@link INodeDirectoryWithSnapshot}: delete the corresponding 
   * snapshot in its diff list. Recursively clean its children.
   * </pre>
   * 
   * @param snapshot
   *          The snapshot to delete. Null means to delete the current
   *          file/directory.
   * @param prior
   *          The latest snapshot before the to-be-deleted snapshot. When
   *          deleting a current inode, this parameter captures the latest
   *          snapshot.
   * @param collectedBlocks
   *          blocks collected from the descents for further block
   *          deletion/update will be added to the given map.
   * @return quota usage delta when deleting a snapshot
   */
  public abstract Quota.Counts cleanSubtree(final Snapshot snapshot,
      Snapshot prior, BlocksMapUpdateInfo collectedBlocks)
      throws QuotaExceededException;
  
  /**
   * Destroy self and clear everything! If the INode is a file, this method
   * collects its blocks for further block deletion. If the INode is a 
   * directory, the method goes down the subtree and collects blocks from the 
   * descents, and clears its parent/children references as well. The method 
   * also clears the diff list if the INode contains snapshot diff list.
   * 
   * @param collectedBlocks blocks collected from the descents for further block
   *                        deletion/update will be added to this map.
   */
  public abstract void destroyAndCollectBlocks(
      BlocksMapUpdateInfo collectedBlocks);

  /** Compute {@link ContentSummary}. */
  public final ContentSummary computeContentSummary() {
    final Content.Counts current = computeContentSummary(
        new Content.CountsMap()).getCounts(Key.CURRENT);
    return new ContentSummary(current.get(Content.LENGTH),
        current.get(Content.FILE) + current.get(Content.SYMLINK),
        current.get(Content.DIRECTORY), getNsQuota(),
        current.get(Content.DISKSPACE), getDsQuota());
  }

  /**
   * Count subtree content summary with a {@link Content.CountsMap}.
   *
   * @param countsMap The subtree counts for returning.
   * @return The same objects as the counts parameter.
   */
  public abstract Content.CountsMap computeContentSummary(
      Content.CountsMap countsMap);

  /**
   * Count subtree content summary with a {@link Content.Counts}.
   *
   * @param counts The subtree counts for returning.
   * @return The same objects as the counts parameter.
   */
  public abstract Content.Counts computeContentSummary(Content.Counts counts);
  
  /**
   * Check and add namespace/diskspace consumed to itself and the ancestors.
   * @throws QuotaExceededException if quote is violated.
   */
  public void addSpaceConsumed(long nsDelta, long dsDelta, boolean verify)
      throws QuotaExceededException {
    final INodeDirectory parentDir = getParent();
    if (parentDir != null) {
      parentDir.addSpaceConsumed(nsDelta, dsDelta, verify);
    }
  }

  /**
   * Get the quota set for this inode
   * @return the quota if it is set; -1 otherwise
   */
  public long getNsQuota() {
    return -1;
  }

  public long getDsQuota() {
    return -1;
  }
  
  public final boolean isQuotaSet() {
    return getNsQuota() >= 0 || getDsQuota() >= 0;
  }
  
  /**
   * Count subtree {@link Quota#NAMESPACE} and {@link Quota#DISKSPACE} usages.
   */
  public final Quota.Counts computeQuotaUsage() {
    return computeQuotaUsage(new Quota.Counts(), true);
  }

  /**
   * Count subtree {@link Quota#NAMESPACE} and {@link Quota#DISKSPACE} usages.
   * 
   * @param counts The subtree counts for returning.
   * @return The same objects as the counts parameter.
   */
  public abstract Quota.Counts computeQuotaUsage(Quota.Counts counts,
      boolean useCache);
  
  /**
   * @return null if the local name is null; otherwise, return the local name.
   */
  public final String getLocalName() {
    final byte[] name = getLocalNameBytes();
    return name == null? null: DFSUtil.bytes2String(name);
  }

  /**
   * @return null if the local name is null;
   *         otherwise, return the local name byte array.
   */
  public abstract byte[] getLocalNameBytes();

  @Override
  public final byte[] getKey() {
    return getLocalNameBytes();
  }

  /**
   * Set local file name
   */
  public abstract void setLocalName(byte[] name);

  public String getFullPathName() {
    // Get the full path name of this inode.
    return FSDirectory.getFullPathName(this);
  }
  
  @Override
  public String toString() {
    return getLocalName();
  }

  @VisibleForTesting
  public final String getObjectString() {
    return getClass().getSimpleName() + "@"
        + Integer.toHexString(super.hashCode());
  }

  /** @return a string description of the parent. */
  @VisibleForTesting
  public final String getParentString() {
    final INodeReference parentRef = getParentReference();
    if (parentRef != null) {
      return "parentRef=" + parentRef.getLocalName() + "->";
    } else {
      final INodeDirectory parentDir = getParent();
      if (parentDir != null) {
        return "parentDir=" + parentDir.getLocalName() + "/";
      } else {
        return "parent=null";
      }
    }
  }

  @VisibleForTesting
  public String toDetailString() {
    return toString() + "(" + getObjectString() + "), " + getParentString();
  }

  /** @return the parent directory */
  public final INodeDirectory getParent() {
    return parent == null? null
        : parent.isReference()? getParentReference().getParent(): parent.asDirectory();
  }

  /**
   * @return the parent as a reference if this is a referred inode;
   *         otherwise, return null.
   */
  public INodeReference getParentReference() {
    return parent == null || !parent.isReference()? null: (INodeReference)parent;
  }

  /** Set parent directory */
  public final void setParent(INodeDirectory parent) {
    this.parent = parent;
  }

  /** Set container. */
  public final void setParentReference(INodeReference parent) {
    this.parent = parent;
  }

  /** Clear references to other objects. */
  public void clear() {
    setParent(null);
  }

  /**
   * @param snapshot
   *          if it is not null, get the result from the given snapshot;
   *          otherwise, get the result from the current inode.
   * @return modification time.
   */
  abstract long getModificationTime(Snapshot snapshot);

  /** The same as getModificationTime(null). */
  public final long getModificationTime() {
    return getModificationTime(null);
  }

  /** Update modification time if it is larger than the current value. */
  public abstract INode updateModificationTime(long mtime, Snapshot latest)
      throws QuotaExceededException;

  /** Set the last modification time of inode. */
  public abstract void setModificationTime(long modificationTime);

  /** Set the last modification time of inode. */
  public final INode setModificationTime(long modificationTime, Snapshot latest)
      throws QuotaExceededException {
    final INode nodeToUpdate = recordModification(latest);
    nodeToUpdate.setModificationTime(modificationTime);
    return nodeToUpdate;
  }

  /**
   * @param snapshot
   *          if it is not null, get the result from the given snapshot;
   *          otherwise, get the result from the current inode.
   * @return access time
   */
  abstract long getAccessTime(Snapshot snapshot);

  /** The same as getAccessTime(null). */
  public final long getAccessTime() {
    return getAccessTime(null);
  }

  /**
   * Set last access time of inode.
   */
  public abstract void setAccessTime(long accessTime);

  /**
   * Set last access time of inode.
   */
  public final INode setAccessTime(long accessTime, Snapshot latest)
      throws QuotaExceededException {
    final INode nodeToUpdate = recordModification(latest);
    nodeToUpdate.setAccessTime(accessTime);
    return nodeToUpdate;
  }


  /**
   * Breaks file path into components.
   * @param path
   * @return array of byte arrays each of which represents 
   * a single path component.
   */
  static byte[][] getPathComponents(String path) {
    return getPathComponents(getPathNames(path));
  }

  /** Convert strings to byte arrays for path components. */
  static byte[][] getPathComponents(String[] strings) {
    if (strings.length == 0) {
      return new byte[][]{null};
    }
    byte[][] bytes = new byte[strings.length][];
    for (int i = 0; i < strings.length; i++)
      bytes[i] = DFSUtil.string2Bytes(strings[i]);
    return bytes;
  }

  /**
   * Splits an absolute path into an array of path components.
   * @param path
   * @throws AssertionError if the given path is invalid.
   * @return array of path components.
   */
  static String[] getPathNames(String path) {
    if (path == null || !path.startsWith(Path.SEPARATOR)) {
      throw new AssertionError("Absolute path required");
    }
    return StringUtils.split(path, Path.SEPARATOR_CHAR);
  }

  @Override
  public final int compareTo(byte[] bytes) {
    return DFSUtil.compareBytes(getLocalNameBytes(), bytes);
  }

  @Override
  public final boolean equals(Object that) {
    if (this == that) {
      return true;
    }
    if (that == null || !(that instanceof INode)) {
      return false;
    }
<<<<<<< HEAD
    return Arrays.equals(this.getLocalNameBytes(),
        ((INode)that).getLocalNameBytes());
=======
    return id == ((INode) that).id;
>>>>>>> febc52be
  }

  @Override
  public final int hashCode() {
<<<<<<< HEAD
    return Arrays.hashCode(getLocalNameBytes());
=======
    return (int)(id^(id>>>32));  
>>>>>>> febc52be
  }
  
  /**
   * Dump the subtree starting from this inode.
   * @return a text representation of the tree.
   */
  @VisibleForTesting
  public final StringBuffer dumpTreeRecursively() {
    final StringWriter out = new StringWriter(); 
    dumpTreeRecursively(new PrintWriter(out, true), new StringBuilder(), null);
    return out.getBuffer();
  }

  @VisibleForTesting
  public final void dumpTreeRecursively(PrintStream out) {
    dumpTreeRecursively(new PrintWriter(out, true), new StringBuilder(), null);
  }

  /**
   * Dump tree recursively.
   * @param prefix The prefix string that each line should print.
   */
  @VisibleForTesting
  public void dumpTreeRecursively(PrintWriter out, StringBuilder prefix,
      Snapshot snapshot) {
    out.print(prefix);
    out.print(" ");
    final String name = getLocalName();
    out.print(name.isEmpty()? "/": name);
    out.print("   (");
    out.print(getObjectString());
    out.print("), ");
    out.print(getParentString());
    out.print(", " + getPermissionStatus(snapshot));
  }
  
  /**
   * Information used for updating the blocksMap when deleting files.
   */
  public static class BlocksMapUpdateInfo {
    /**
     * The list of blocks that need to be removed from blocksMap
     */
    private List<Block> toDeleteList;
    
    public BlocksMapUpdateInfo(List<Block> toDeleteList) {
      this.toDeleteList = toDeleteList == null ? new ArrayList<Block>()
          : toDeleteList;
    }
    
    public BlocksMapUpdateInfo() {
      toDeleteList = new ArrayList<Block>();
    }
    
    /**
     * @return The list of blocks that need to be removed from blocksMap
     */
    public List<Block> getToDeleteList() {
      return toDeleteList;
    }
    
    /**
     * Add a to-be-deleted block into the
     * {@link BlocksMapUpdateInfo#toDeleteList}
     * @param toDelete the to-be-deleted block
     */
    public void addDeleteBlock(Block toDelete) {
      if (toDelete != null) {
        toDeleteList.add(toDelete);
      }
    }
    
    /**
     * Clear {@link BlocksMapUpdateInfo#toDeleteList}
     */
    public void clear() {
      toDeleteList.clear();
    }
  }
  
  @Override
  public void setNext(LinkedElement next) {
    this.next = next;
  }
  
  @Override
  public LinkedElement getNext() {
    return next;
  }
}<|MERGE_RESOLUTION|>--- conflicted
+++ resolved
@@ -17,18 +17,10 @@
  */
 package org.apache.hadoop.hdfs.server.namenode;
 
-<<<<<<< HEAD
 import java.io.PrintStream;
 import java.io.PrintWriter;
 import java.io.StringWriter;
 import java.util.ArrayList;
-import java.util.Arrays;
-=======
-import java.io.PrintWriter;
-import java.io.StringWriter;
-import java.util.ArrayList;
-import java.util.Collections;
->>>>>>> febc52be
 import java.util.List;
 
 import org.apache.commons.logging.Log;
@@ -40,17 +32,13 @@
 import org.apache.hadoop.fs.permission.PermissionStatus;
 import org.apache.hadoop.hdfs.DFSUtil;
 import org.apache.hadoop.hdfs.protocol.Block;
-<<<<<<< HEAD
 import org.apache.hadoop.hdfs.protocol.QuotaExceededException;
 import org.apache.hadoop.hdfs.server.namenode.Content.CountsMap.Key;
 import org.apache.hadoop.hdfs.server.namenode.snapshot.FileWithSnapshot;
 import org.apache.hadoop.hdfs.server.namenode.snapshot.INodeDirectoryWithSnapshot;
 import org.apache.hadoop.hdfs.server.namenode.snapshot.Snapshot;
 import org.apache.hadoop.hdfs.util.Diff;
-=======
-import org.apache.hadoop.hdfs.server.blockmanagement.BlockInfo;
 import org.apache.hadoop.hdfs.util.LightWeightGSet.LinkedElement;
->>>>>>> febc52be
 import org.apache.hadoop.util.StringUtils;
 
 import com.google.common.annotations.VisibleForTesting;
@@ -62,8 +50,7 @@
  * directory inodes.
  */
 @InterfaceAudience.Private
-<<<<<<< HEAD
-public abstract class INode implements Diff.Element<byte[]> {
+public abstract class INode implements Diff.Element<byte[]>, LinkedElement {
   public static final Log LOG = LogFactory.getLog(INode.class);
 
   /** parent is either an {@link INodeDirectory} or an {@link INodeReference}.*/
@@ -71,26 +58,6 @@
 
   INode(INode parent) {
     this.parent = parent;
-=======
-abstract class INode implements Comparable<byte[]>, LinkedElement {
-  static final List<INode> EMPTY_LIST = Collections.unmodifiableList(new ArrayList<INode>());
-
-  /** Wrapper of two counters for namespace consumed and diskspace consumed. */
-  static class DirCounts {
-    /** namespace count */
-    long nsCount = 0;
-    /** diskspace count */
-    long dsCount = 0;
-    
-    /** returns namespace count */
-    long getNsCount() {
-      return nsCount;
-    }
-    /** returns diskspace count */
-    long getDsCount() {
-      return dsCount;
-    }
->>>>>>> febc52be
   }
 
   /** Get inode id */
@@ -140,35 +107,12 @@
    *          otherwise, get the result from the current inode.
    * @return group name
    */
-<<<<<<< HEAD
   abstract String getGroupName(Snapshot snapshot);
+  protected LinkedElement next = null;
 
   /** The same as getGroupName(null). */
   public final String getGroupName() {
     return getGroupName(null);
-=======
-  private byte[] name = null;
-  /** 
-   * Permission encoded using {@link PermissionStatusFormat}.
-   * Codes other than {@link #clonePermissionStatus(INode)}
-   * and {@link #updatePermissionStatus(PermissionStatusFormat, long)}
-   * should not modify it.
-   */
-  private long permission = 0L;
-  protected INodeDirectory parent = null;
-  protected long modificationTime = 0L;
-  protected long accessTime = 0L;
-  protected LinkedElement next = null;
-
-  private INode(long id, byte[] name, long permission, INodeDirectory parent,
-      long modificationTime, long accessTime) {
-    this.id = id;
-    this.name = name;
-    this.permission = permission;
-    this.parent = parent;
-    this.modificationTime = modificationTime;
-    this.accessTime = accessTime;
->>>>>>> febc52be
   }
 
   /** Set group */
@@ -669,21 +613,13 @@
     if (that == null || !(that instanceof INode)) {
       return false;
     }
-<<<<<<< HEAD
-    return Arrays.equals(this.getLocalNameBytes(),
-        ((INode)that).getLocalNameBytes());
-=======
-    return id == ((INode) that).id;
->>>>>>> febc52be
+    return getId() == ((INode) that).getId();
   }
 
   @Override
   public final int hashCode() {
-<<<<<<< HEAD
-    return Arrays.hashCode(getLocalNameBytes());
-=======
+    long id = getId();
     return (int)(id^(id>>>32));  
->>>>>>> febc52be
   }
   
   /**
