Hadoop HDFS Change Log

Trunk (unreleased changes)
  NEW FEATURES
    HDFS-395.  DFS Scalability: Incremental block reports. (Tomasz Nykiel
               via hairong)

  IMPROVEMENTS

    HADOOP-7524 Change RPC to allow multiple protocols including multuple 
    versions of the same protocol (sanjay Radia)

    HDFS-1620. Rename HdfsConstants -> HdfsServerConstants, FSConstants ->
               HdfsConstants. (Harsh J Chouraria via atm)
    HDFS-2197. Refactor RPC call implementations out of NameNode class (todd)

    HDFS-2018. Move all journal stream management code into one place.
               (Ivan Kelly via jitendra)

    HDFS-2223. Untangle depencencies between NN components (todd)

    HDFS-2337. DFSClient shouldn't keep multiple RPC proxy references (atm)

    HDFS-362.  FSEditLog should not writes long and short as UTF8, and should
    not use ArrayWritable for writing non-array items.  (Uma Maheswara Rao G
    via szetszwo)

    HDFS-2351 Change Namenode and Datanode to register each of their protocols
    seperately. (Sanjay Radia)

    HDFS-2158. Add JournalSet to manage the set of journals. (jitendra)

    HDFS-2459. Separate datatypes for JournalProtocol. (suresh)

    HDFS-2480. Separate datatypes for NamenodeProtocol. (suresh)

    HDFS-2181 Separate HDFS Client wire protocol data types (sanjay)

    HDFS-2294. Download of commons-daemon TAR should not be under target (tucu)

    HDFS-2322. the build fails in Windows because commons-daemon TAR cannot be 
    fetched. (tucu)

    HDFS-2489. Move Finalize and Register to separate file out of
    DatanodeCommand.java. (suresh)

    HDFS-2488. Separate datatypes for InterDatanodeProtocol. (suresh)

    HDFS-2496. Separate datatypes for DatanodeProtocol. (suresh)

    HDFS-2479 HDFS Client Data Types in Protocol Buffers (sanjay)

    HDFS-2334. Add Closeable to JournalManager. (Ivan Kelly via jitendra)

  BUG FIXES
    HDFS-2287. TestParallelRead has a small off-by-one bug. (todd)

    HDFS-2299. TestOfflineEditsViewer is failing on trunk. (Uma Maheswara Rao G
               via atm)
    HDFS-2310. TestBackupNode fails since HADOOP-7524 went in.
               (Ivan Kelly via todd)

    HDFS-2313. Rat excludes has a typo for excluding editsStored files. (atm)

    HDFS-2314. MRV1 test compilation broken after HDFS-2197 (todd)

    HDFS-2330. In NNStorage and FSImagePreTransactionalStorageInspector,
    IOExceptions of stream closures can mask root exceptions. (Uma Maheswara
    Rao G via szetszwo)

    HDFS-46.   Change default namespace quota of root directory from
    Integer.MAX_VALUE to Long.MAX_VALUE. (Uma Maheswara Rao G via szetszwo)

    HDFS-2373. Commands using webhdfs and hftp print unnecessary debug 
    info on the console with security enabled. (Arpit Gupta via suresh)

    HDFS-2349. Corruption detected during block transfers between DNs
               should log a WARN instead of INFO. (harsh)

    HDFS-2188. Make FSEditLog create its journals from a list of URIs rather 
    than NNStorage. (Ivan Kelly via jitendra)

<<<<<<< HEAD
    HDFS-2188. Make FSEditLog create its journals from a list of URIs rather 
    than NNStorage. (Ivan Kelly via jitendra)

Release 0.23.0 - Unreleased
=======
    HDFS-2481 Unknown protocol: org.apache.hadoop.hdfs.protocol.ClientProtocol.
    (sanjay)

    HDFS-2497 Fix TestBackupNode failure. (suresh)

    HDFS-2526. (Client)NamenodeProtocolTranslatorR23 do not need to keep a
               reference to rpcProxyWithoutRetry (atm)

    HDFS-2416. distcp with a webhdfs uri on a secure cluster fails. (jitendra)

Release 0.23.0 - 2011-11-01 
>>>>>>> bd21ddcb

  INCOMPATIBLE CHANGES

    HDFS-1526. Dfs client name for a map/reduce task should be unique
    among threads. (hairong)

    HDFS-1536. Improve HDFS WebUI. (hairong)

    HDFS-2210. Remove hdfsproxy. (eli)

    HDFS-1073. Redesign the NameNode's storage layout for image checkpoints
    and edit logs to introduce transaction IDs and be more robust.
    Please see HDFS-1073 section below for breakout of individual patches.

  NEW FEATURES

    HDFS-1359. Add BlockPoolID to Block. (suresh)

    HDFS-1365. Federation: propose ClusterID and BlockPoolID format 
    (Tanping via boryas)

    HDFS-1394. Federation: modify -format option for namenode to generated 
    new blockpool id and accept newcluster (boryas)

    HDFS-1400. Federation: DataTransferProtocol uses ExtendedBlockPool to 
    include BlockPoolID in the protocol. (suresh)

    HDFS-1428. Federation : add cluster ID and block pool ID into 
    Name node web UI(Tanping via boryas)

    HDFS-1450. Federation: Introduce block pool ID into FSDatasetInterface.
    (suresh)

    HDFS-1632. Federation: data node storage structure changes and
    introduce block pool storage. (Tanping via suresh)

    HDFS-1634. Federation: Convert single threaded DataNode into 
    per BlockPool thread model.(boryas)

    HDFS-1637. Federation: FSDataset in Datanode should be created after 
    initial handshake with namenode. (boryas and jitendra)

    HDFS-1653. Federation: Block received message from datanode sends invalid 
    DatanodeRegistration. (Tanping via suresh)

    HDFS-1645. Federation: DatanodeCommond.Finalize needs to include 
    BlockPoolId.  (suresh)

    HDFS-1638. Federation: DataNode.handleDiskError needs to inform 
    ALL namenodes if a disk failed (boryas)

    HDFS-1647. Federation: Multiple namenode configuration. (jitendra)

    HDFS-1639. Federation: Add block pool management to FSDataset. (suresh)

    HDFS-1648. Federation: Only DataStorage must be locked using in_use.lock 
    and no locks must be associated with BlockPoolStorage. (Tanping via suresh)

    HDFS-1641. Federation: Datanode fields that are no longer used should 
    be removed (boryas)

    HDFS-1642. Federation: add Datanode.getDNRegistration(String bpid) 
    method  (boryas)

    HDFS-1643. Federation: remove namenode argument from DataNode 
    constructor (boryas)

    HDFS-1657. Federation: Tests that corrupt block files fail due to changed 
    file path in federation. (suresh)

    HDFS-1661. Federation: Remove unnecessary TODO:FEDERATION comments.
    (jitendra)

    HDFS-1660. Federation: Datanode doesn't start with two namenodes (boryas)

    HDFS-1650. Federation: TestReplication fails. (Tanping via suresh)

    HDFS-1651. Federation: Tests fail due to null pointer exception in 
    Datnode#shutdown() method. (Tanping via suresh)

    HDFS-1649. Federation: Datanode command to refresh namenode list at 
    the datanode. (jitendra)

    HDFS-1646. Federation: MiniDFSClsuter#waitActive() waits for ever 
    with the introduction of BPOfferService in datanode. (suresh)

    HDFS-1659. Federation: BPOfferService exits after one iteration 
    incorrectly.  (Tanping via suresh)

    HDFS-1654. Federation: Fix TestDFSUpgrade and TestDFSRollback failures.
    (suresh)
    
    HDFS-1668. Federation: Datanodes sends block pool usage information 
    to the namenode in heartbeat. (suresh)

    HDFS-1669. Federation: Fix TestHftpFileSystem failure. (suresh)

    HDFS-1670. Federation: remove dnRegistration from Datanode (boryas)

    HDFS-1662. Federation: fix unit test case, TestCheckpoint 
    and TestDataNodeMXBean (tanping via boryas)

    HDFS-1671. Federation: shutdown in DataNode should be able to 
    shutdown individual BP threads as well as the whole DN (boryas).

    HDFS-1663. Federation: Rename getPoolId() everywhere to 
    getBlockPoolId() (tanping via boryas)

    HDFS-1652. FederationL Add support for multiple namenodes in 
    MiniDFSCluster. (suresh)

    HDFS-1672. Federation: refactor stopDatanode(name) to work 
    with multiple Block Pools (boryas)

    HDFS-1687. Federation: DirectoryScanner changes for 
    federation (Matt Foley via boryas)

    HDFS-1626. Make BLOCK_INVALIDATE_LIMIT configurable. (szetszwo)

    HDFS-1655. Federation: DatablockScanner should scan blocks for 
    all the block pools. (jitendra)

    HDFS-1664. Federation: Add block pool storage usage to Namenode WebUI.
    (Tanping via suresh)

    HDFS-1674. Federation: Rename BlockPool class to BlockPoolSlice. 
    (jghoman, Tanping via suresh)

    HDFS-1673. Federation: Datanode changes to track block token secret per 
    namenode. (suresh)

    HDFS-1677. Federation: Fix TestFsck and TestListCorruptFileBlocks 
    failures. (Tanping via suresh)

    HDFS-1678. Federation: Remove unnecessary #getBlockpool() 
    for NameNodeMXBean in FSNameSystem. (Tanping via Suresh)

    HDFS-1688. Federation: Fix failures in fault injection tests,
    TestDiskError, TestDatanodeRestart and TestDFSTartupVersions. (suresh)

    HDFS-1696. Federation: when build version doesn't match - 
    datanode should wait (keep connecting) untill NN comes up 
    with the right version (boryas)

    HDFS-1681. Balancer: support per pool and per node policies. (szetszwo)

    HDFS-1695. Federation: Fix testOIV and TestDatanodeUtils 
    (jhoman and tanping via boryas)

    HDFS:1699. Federation: Fix failure of TestBlockReport.
    (Matt Foley via suresh)

    HDFS-1698. Federation: TestOverReplicatedBlocks and TestWriteToReplica 
    failing. (jhoman and jitendra)

    HDFS-1701. Federation: Fix TestHeartbeathandling.
    (Erik Steffl and Tanping Wang via suresh)

    HDFS-1693. Federation: Fix TestDFSStorageStateRecovery failure. (suresh)

    HDFS-1694. Federation: SimulatedFSDataset changes to work with
    federation and multiple block pools. (suresh)

    HDFS-1689. Federation: Configuration for namenodes. (suresh and jitendra)

    HDFS-1682. Change Balancer CLI for multiple namenodes and balancing
    policy.  (szetszwo)

    HDFS-1697. Federation: fix TestBlockRecovery (boryas)

    HDFS-1702. Federation: fix TestBackupNode and TestRefreshNamendoes
    failures. (suresh)

    HDFS-1706. Federation: TestFileAppend2, TestFileAppend3 and 
    TestBlockTokenWithDFS failing. (jitendra)

    HDFS-1704. Federation: Add a tool that lists namenodes, secondary and
    backup from configuration file. (suresh)

    HDFS-1711. Federation: create method for updating machine name in 
    DataNode.java (boryas)

    HDFS-1712. Federation: when looking up datanode we should use machineNmae 
    (in testOverReplicatedBlocks) (boryas)

    HDFS-1709. Federation: Error "nnaddr url param is null" when clicking on a 
    node from NN Live Node Link. (jitendra)

    HDFS-1714. Federation: refactor upgrade object in DataNode (boryas) 

    HDFS-1715. Federation: warning/error not generated when datanode sees 
    inconsistent/different Cluster ID between namenodes (boryas)

    HDFS-1715. Federation: warning/error not generated when datanode sees 
    inconsistent/different Cluster ID between namenodes (boryas)

    HDFS-1716. Federation: Add decommission tests for federated namenodes.
    (suresh)

    HDFS-1713. Federation: Prevent DataBlockScanner from running in tight loop.
    (jitendra)

    HDFS-1721. Federation: Configuration for principal names should not be 
    namenode specific. (jitendra)

    HDFS-1717. Federation: FSDataset volumeMap access is not synchronized
    correctly. (suresh)

    HDFS-1722. Federation: Add flag to MiniDFSCluser to differentiate between
    federation and non-federation modes. (boryas via suresh)

    HDFS-1718. Federation: MiniDFSCluster#waitActive() bug causes some tests
    to fail. (suresh)

    HDFS-1719. Federation: Fix TestDFSRemove that fails intermittently.
    (suresh)

    HDFS-1720. Federation: FSVolumeSet volumes is not synchronized correctly.
    (suresh)

    HDFS-1700. Federation: fsck needs to work with federation changes.
    (Matt Foley via suresh)

    HDFS-1482. Add listCorruptFileBlocks to DistributedFileSystem.
    (Patrick Kling via hairong)

    HDFS-1448. Add a new tool Offline Edits Viewer (oev).  (Erik Steffl
    via szetszwo)

    HDFS-1735. Federation: merge FSImage change in federation to
    FSImage+NNStorage refactoring in trunk. (suresh)

    HDFS-1737. Federation: Update the layout version for federation
    changes. (suresh)

    HDFS-1744. Federation: Add new layout version to offline image viewer
    and edits viewer. (suresh)

    HDFS-1745. Federation: Fix fault injection test failures. (suresh)

    HDFS-1746. Federation: TestFileAppend3 fails intermittently. (jitendra)

    HDFS-1703. Improve start/stop scripts and add decommission tool for
    federation. (Tanping Wang, Erik Steffl via suresh)

    HDFS-1749. Federation: TestListCorruptFileBlocks failing in federation 
    branch. (jitendra)

    HDFS-1754. Federation: testFsck fails. (boryas)

    HDFS-1755. Federation: The BPOfferService must always connect to namenode
    as the login user. (jitendra)

    HDFS-1675. Support transferring RBW between datanodes. (szetszwo)

    HDFS-1791. Federation: Add command to delete block pool directories 
    from a datanode. (jitendra)

    HDFS-1761. Add a new DataTransferProtocol operation, Op.TRANSFER_BLOCK,
    for transferring RBW/Finalized with acknowledgement and without using RPC.
    (szetszwo)

    HDFS-1813. Federation: Authentication using BlockToken in RPC to datanode 
               fails. (jitendra)

    HDFS-1630. Support fsedits checksum. (hairong)

    HDFS-1606. Provide a stronger data guarantee in the write pipeline by
    adding a new datanode when an existing datanode failed.  (szetszwo)

    HDFS-1442. Api to get delegation token in Hdfs class. (jitendra)

    HDFS-1070. Speedup namenode image loading and saving by storing only
    local file names. (hairong)
    
    HDFS-1751. Intrinsic limits for HDFS files, directories (daryn via boryas).

    HDFS-1873. Federation: Add cluster management web console.
    (Tanping Wang via suresh)

    HDFS 1911 HDFS tests for the newly added viewfs

    HDFS-1814. Add "hdfs groups" command to query the server-side groups
    resolved for a user. (Aaron T. Myers via todd)

    HDFS-1914. Federation: namenode storage directories must be configurable
    specific to name service. (suresh)

    HDFS-1963. Create RPM and Debian packages for HDFS. Changes deployment
    layout to be consistent across the binary tgz, rpm, and deb.
    (Eric Yang via omalley)

    HDFS-2058. Change Data Transfer wire protocol to use protocol buffers.
    (todd)

    HDFS-2055. Add hflush support to libhdfs. (Travis Crawford via eli)
   
    HDFS-2083. Query JMX statistics over http via JMXJsonServlet. (tanping)

    HDFS-2156. Make hdfs and mapreduce rpm only depend on the same major 
    version for common and hdfs. (eyang via omalley)

    HDFS-2202. Add a new DFSAdmin command to set balancer bandwidth of
    datanodes without restarting.  (Eric Payne via szetszwo)

    HDFS-2284. Add a new FileSystem, webhdfs://, for supporting write Http
    access to HDFS.  (szetszwo)

    HDFS-2317. Support read access to HDFS in webhdfs.  (szetszwo)

    HDFS-2338. Add configuration option to enable/disable webhdfs.
    (jitendra via szetszwo)

    HDFS-2318. Provide authentication to webhdfs using SPNEGO and delegation
    tokens.  (szetszwo)

    HDFS-2340. Support getFileBlockLocations and getDelegationToken in webhdfs.
    (szetszwo)

    HDFS-2348. Support getContentSummary and getFileChecksum in webhdfs.
    (szetszwo)

    HDFS-2385. Support renew and cancel delegation tokens in webhdfs.
    (szetszwo)

  IMPROVEMENTS

    HDFS-1875. MiniDFSCluster hard-codes dfs.datanode.address to localhost
    (Eric Payne via mattf)

    HDFS-2019. Fix all the places where Java method File.list is used with
    FileUtil.list API (Bharath Mundlapudi via mattf)

    HDFS-1934. Fix NullPointerException when certain File APIs return null
    (Bharath Mundlapudi via mattf)

    HDFS-1510. Added test-patch.properties required by test-patch.sh (nigel)

    HDFS-1628. Display full path in AccessControlException.  (John George
    via szetszwo)

    HDFS-1707. Federation: Failure in browsing data on new namenodes. 
    (jitendra)

    HDFS-1683. Test Balancer with multiple NameNodes.  (szetszwo)

    HDFS-1547. Improve decommission mechanism. (suresh)

    HDFS-2143. Federation: In cluster web console, add link to namenode page
    that displays live and dead datanodes. (Ravi Prakash via suresh)

    HDFS-1588. Remove hardcoded strings for configuration keys, "dfs.hosts"
    and "dfs.hosts.exlude". (Erik Steffl via suresh)

    HDFS-1481. NameNode should validate fsimage before rolling. (hairong)

    HDFS-1506. Refactor fsimage loading code. (hairong)

    HDFS-1533. A more elegant FileSystem#listCorruptFileBlocks API
    (HDFS portion) (Patrick Kling via hairong)

    HDFS-1476. listCorruptFileBlocks should be functional while the
    name node is in safe mode. (Patrick Kling via hairong)

    HDFS-1534. Fix some incorrect logs in FSDirectory. (eli)
    
    HDFS-1539. A config option for the datanode to fsycn a block file
    when block is completely written. (dhruba)

    HDFS-1335. HDFS side change of HADDOP-6904: RPC compatibility. (hairong)

    HDFS-1557. Separate Storage from FSImage. (Ivan Kelly via jitendra)
    
    HDFS-560 Enhancements/tuning to hadoop-hdfs/build.xml

    HDFS-1629. Add a method to BlockPlacementPolicy for keeping the chosen
    nodes in the output array.  (szetszwo)

    HDFS-1731. Allow using a file to exclude certain tests from build (todd)

    HDFS-1736. Remove the dependency from DatanodeJspHelper to FsShell.
    (Daryn Sharp via szetszwo)
    
    HDFS-780. Revive TestFuseDFS. (eli)

    HDFS-1445. Batch the calls in DataStorage to FileUtil.createHardLink().
    (Matt Foley via jghoman)

    HDFS-1763. Replace hard-coded option strings with variables from
    DFSConfigKeys. (eli)

    HDFS-1541. Not marking datanodes dead when namenode in safemode.
    (hairong)

    HDFS-1120. Make DataNode's block-to-device placement policy pluggable
    (Harsh J Chouraria via todd)

    HDFS-1785. In BlockReceiver and DataXceiver, clientName.length() is used
    multiple times for determining whether the source is a client or a
    datanode.  (szetszwo)

    HDFS-1789. Refactor frequently used codes from DFSOutputStream and
    DataXceiver.  (szetszwo)

    HDFS-1767. Namenode ignores non-initial block report from datanodes
    when in safemode during startup. (Matt Foley via suresh)

    HDFS-1817. Move pipeline_Fi_[39-51] from TestFiDataTransferProtocol
    to TestFiPipelineClose.  (szetszwo)

    HDFS-1760. In FSDirectory.getFullPathName(..), it is better to return "/"
    for root directory instead of an empty string.  (Daryn Sharp via szetszwo)

    HDFS-1833. Reduce repeated string constructions and unnecessary fields,
    and fix comments in BlockReceiver.PacketResponder.  (szetszwo)

    HDFS-1486. Generalize CLITest structure and interfaces to faciliate
    upstream adoption (e.g. for web testing). (cos)

    HDFS-1844. Move "fs -help" shell command tests from HDFS to COMMOM; see
    also HADOOP-7230.  (Daryn Sharp via szetszwo)

    HDFS-1840. In DFSClient, terminate the lease renewing thread when all files
    being written are closed for a grace period, and start a new thread when
    new files are opened for write.  (szetszwo)

    HDFS-1854. make failure message more useful in
    DFSTestUtil.waitReplication(). (Matt Foley via eli)

    HDFS-1562. Add rack policy tests. (eli)
 
    HDFS-1856. TestDatanodeBlockScanner waits forever, errs without giving 
    information. (Matt Foley via eli)

    HDFS-1295. Improve namenode restart times by short-circuiting the
    first block reports from datanodes. (Matt Foley via suresh)
    Corrected merge error in DataNode.java. (Matt Foley)

    HDFS-1843. Discover file not found early for file append. 
    (Bharath Mundlapudi via jitendra)

    HDFS-1862. Improve test reliability of HDFS-1594. (Aaron T. Myers via eli)

    HDFS-1846. Preallocate edit log with OP_INVALID instead of zero bytes
    to ensure blocks are actually allocated. (Aaron T. Myers via todd)

    HDFS-1741. Provide a minimal pom file to allow integration of HDFS into Sonar
    analysis (cos)

    HDFS-1870. Move and rename DFSClient.LeaseChecker to a seperated class
    LeaseRenewer.  (szetszwo)

    HDFS-1866. Document dfs.datanode.max.transfer.threads in hdfs-default.xml
    (Harsh J Chouraria via todd)

    HDFS-1890. Improve the name, class and value type of the map
    LeaseRenewer.pendingCreates.  (szetszwo)

    HDFS-1865. Share LeaseRenewer among DFSClients so that there is only a
    LeaseRenewer thread per namenode per user.  (szetszwo)

    HDFS-1906. Remove logging exception stack trace in client logs when one of
    the datanode targets to read from is not reachable. (suresh)

    HDFS-1378. Edit log replay should track and report file offsets in case of
    errors. (Aaron T. Myers and Todd Lipcon via todd)

    HDFS-1917. Separate hdfs jars from common in ivy configuration.  (Eric Yang
    via szetszwo)

    HDFS-1899. GenericTestUtils.formatNamenode should be moved to DFSTestUtil
    (Ted Yu via todd)

    HDFS-1117. Metrics 2.0 HDFS instrumentation. (Luke Lu via suresh)

    HDFS-1946. HDFS part of HADOOP-7291. (eli)

    HDFS-1945. Removed the deprecated fields in DataTransferProtocol.
    (szetszwo)

    HDFS-1730. Use DaemonFactory from common and delete it from HDFS.
    (Tanping via suresh)

    HDFS-1573. Add useful tracing information to Lease Renewer thread names
    (todd)

    HDFS-1939. In ivy.xml, test conf should not extend common conf.
    (Eric Yang via szetszwo)

    HDFS-1332  Include more information in exceptions and debug messages
    when BlockPlacementPolicy cannot be satisfied.  (Ted Yu via szetszwo)

    HDFS-1958. Confirmation should be more lenient of user input when
    formatting the NameNode. (todd)

    HDFS-1905. Improve namenode -format command by not making -clusterId
    parameter mandatory. (Bharath Mundlapudi via suresh)

    HDFS-1877. Add a new test for concurrent read and write.  (CW Chung
    via szetszwo)

    HDFS-1959. Better error message for missing namenode directory. (eli)

    HDFS-1996. ivy: hdfs test jar should be independent to common test jar.
    (Eric Yang via szetszwo)

    HDFS-1812. TestHDFSCLI should clean up cluster in teardown method.
    (Uma Maheswara Rao G via todd)

    HDFS-1884. Improve TestDFSStorageStateRecovery to properly throw in the
    case of errors. (Aaron T. Myers via todd)

    HDFS-1727. fsck command should display command usage if user passes any
    illegal argument. (Sravan Kumar via todd)

    HDFS-1636. If dfs.name.dir points to an empty dir, namenode format
    shouldn't require confirmation. (Harsh J Chouraria via todd)

    HDFS-1966. Encapsulate individual DataTransferProtocol op headers.
    (szetszwo)

    HDFS-2024. Format TestWriteRead source codes.  (CW Chung via szetszwo)

    HDFS-1968. Enhance TestWriteRead to support position/sequential read,
    append, truncate and verbose options.  (CW Chung via szetszwo)

    HDFS-1986. Add option to get http/https address from 
    DFSUtil#getInfoServer(). (Tanping via suresh)

    HDFS-2029. In TestWriteRead, check visible length immediately after
    openning the file and fix code style.  (John George via szetszwo)

    HDFS-2040. Only build libhdfs if a flag is passed. (eli)

    HDFS-1586. Add InterfaceAudience and InterfaceStability annotations to 
    MiniDFSCluster. (suresh)

    HDFS-2003. Separate FSEditLog reading logic from edit log memory state
    building logic. (Ivan Kelly via todd)

    HDFS-2066. Create a package and individual class files for
    DataTransferProtocol.  (szetszwo)

    HADOOP-7106. Reorganize project SVN layout to "unsplit" the projects.
    (todd, nigel)

    HDFS-2046. Force entropy to come from non-true random for tests. (todd)

    HDFS-2073. Add @Override annotation to NameNode. (suresh)

    HDFS-420. Fuse-dfs should cache fs handles. (Brian Bockelman and eli)

    HDFS-1568. Improve the log messages in DataXceiver.  (Joey Echeverria via
    szetszwo)

    HDFS-2100. Improve TestStorageRestore. (atm)

    HDFS-2092. Remove some object references to Configuration in DFSClient.
    (Bharath Mundlapudi via szetszwo)

    HDFS-2087. Declare methods in DataTransferProtocol interface, and change
    Sender and Receiver to implement the interface.  (szetszwo)

    HDFS-1723. quota errors messages should use the same scale. (Jim Plush via
    atm)

    HDFS-2110. StreamFile and ByteRangeInputStream cleanup. (eli)

    HDFS-2107. Move block management code from o.a.h.h.s.namenode to a new
    package o.a.h.h.s.blockmanagement.  (szetszwo)

    HDFS-2109. Store uMask as member variable to DFSClient.Conf.  (Bharath
    Mundlapudi via szetszwo)

    HDFS-2111. Add tests for ensuring that the DN will start with a few bad
    data directories. (Harsh J Chouraria via todd)

    HDFS-2134. Move DecommissionManager to the blockmanagement package.
    (szetszwo)

    HDFS-1977. Stop using StringUtils.stringifyException(). 
    (Bharath Mundlapudi via jitendra)

    HDFS-2131. Add new tests for the -overwrite/-f option in put and
    copyFromLocal by HADOOP-7361.  (Uma Maheswara Rao G via szetszwo)

    HDFS-2140. Move Host2NodesMap to the blockmanagement package.  (szetszwo)

    HDFS-2154. In TestDFSShell, use TEST_ROOT_DIR and fix some deprecated
    warnings.  (szetszwo)

    HDFS-2153. Move DFSClientAdapter to test and fix some javac warnings in
    OfflineEditsViewerHelper.  (szetszwo)

    HDFS-2159. Deprecate DistributedFileSystem.getClient() and fixed the
    deprecated warnings in DFSAdmin.  (szetszwo)

    HDFS-2157. Improve header comment in o.a.h.hdfs.server.namenode.NameNode.
    (atm via eli)

    HDFS-2147. Move cluster network topology to block management and fix some
    javac warnings.  (szetszwo)

    HDFS-2141. Remove NameNode roles Active and Standby (they become
    states of the namenode). (suresh)

    HDFS-2161. Move createNamenode(..), createClientDatanodeProtocolProxy(..)
    and Random object creation to DFSUtil; move DFSClient.stringifyToken(..)
    to DelegationTokenIdentifier.  (szetszwo)

    HDFS-1774. Small optimization to FSDataset. (Uma Maheswara Rao G via eli)

    HDFS-2167.  Move dnsToSwitchMapping and hostsReader from FSNamesystem to
    DatanodeManager.  (szetszwo)

    HDFS-2116. Use Mokito in TestStreamFile and TestByteRangeInputStream.
    (Plamen Jeliazkov via shv)

    HDFS-2112.  Move ReplicationMonitor to block management.  (Uma Maheswara
    Rao G via szetszwo)

    HDFS-1739.  Add available volume size to the error message when datanode
    throws DiskOutOfSpaceException.  (Uma Maheswara Rao G via szetszwo)

    HDFS-2144. If SNN shuts down during initialization it does not log the
    cause. (Ravi Prakash via atm)

    HDFS-2180. Refactor NameNode HTTP server into new class. (todd)
    
    HDFS-2198. Remove hardcoded configuration keys. (suresh)

    HDFS-2149. Move EditLogOp serialization formats into FsEditLogOp
    implementations. (Ivan Kelly via todd)

    HDFS-2191. Move datanodeMap from FSNamesystem to DatanodeManager.
    (szetszwo)

    HDFS-2200. Change FSNamesystem.LOG to package private. (szetszwo)

    HDFS-2195. Refactor StorageDirectory to not be an non-static inner class.
    (todd via eli)

    HDFS-2212. Refactor double-buffering code out of EditLogOutputStreams.
    (todd via eli)

    HDFS-2199. Move blockTokenSecretManager from FSNamesystem to BlockManager.
    (Uma Maheswara Rao G via szetszwo)

    HDFS-2187. Make EditLogInputStream act like an iterator over FSEditLogOps
    (Ivan Kelly and todd via todd)

    HDFS-2225. Refactor edit log file management so it's not in classes
    which should be generic to the type of edit log storage. (Ivan Kelly
    via todd)

    HDFS-2108. Move datanode heartbeat handling from namenode package to
    blockmanagement package.  (szetszwo)

    HDFS-2226. Clean up counting of operations in FSEditLogLoader (todd)

    HDFS-2228. Move block and datanode code from FSNamesystem to
    BlockManager and DatanodeManager.  (szetszwo)

    HDFS-2238. In NamenodeFsck.toString(), uses StringBuilder.(..) instead of
    string concatenation.  (Uma Maheswara Rao G via szetszwo)
   
    HDFS-2230. ivy to resolve/retrieve latest common-tests jar published by 
    hadoop common maven build. (gkesavan)

    HDFS-2227. getRemoteEditLogManifest should pull its information from
    FileJournalManager during checkpoint process (Ivan Kelly and Todd Lipcon
    via todd)

    HDFS-2239. Reduce access levels of the fields and methods in FSNamesystem.
    (szetszwo)

    HDFS-2241. Remove implementing FSConstants interface to just get the
    constants from the interface. (suresh)

    HDFS-2237. Change UnderReplicatedBlocks from public to package private.
    (szetszwo)

    HDFS-2233. Add WebUI tests with URI reserved chars. (eli)

    HDFS-2265. Remove unnecessary BlockTokenSecretManager fields/methods from
    BlockManager.  (szetszwo)

    HDFS-2260. Refactor BlockReader into an interface and implementation.
    (todd)

    HDFS-2096. Mavenization of hadoop-hdfs (Alejandro Abdelnur via tomwhite)

    HDFS-2273.  Refactor BlockManager.recentInvalidateSets to a new class.
    (szetszwo)

    HDFS-2266.  Add Namesystem and SafeMode interfaces to avoid directly
    referring to FSNamesystem in BlockManager. (szetszwo)

    HDFS-1217.  Change some NameNode methods from public to package private.
    (Laxman via szetszwo)

    HDFS-2332. Add test for HADOOP-7629 (using an immutable FsPermission
    object as an RPC parameter fails). (todd)

    HDFS-2363. Move datanodes size printing from FSNamesystem.metasave(..)
    to BlockManager.  (Uma Maheswara Rao G via szetszwo)

<<<<<<< HEAD
    HDFS-2507. Allow saveNamespace operations to be canceled. (todd)

=======
    HDFS-2209. Make MiniDFS easier to embed in other apps. (stevel)

    HDFS-2205. Log message for failed connection to datanode is not
    followed by a success message. (Ravi Prakash via stevel)

    HDFS-2401. Running a set of methods in a Single Test Class.
    (Jonathan Eagles via mahadev)

    HDFS-2471. Add federation documentation. (suresh)

    HDFS-2485. Improve code layout and constants in UnderReplicatedBlocks
    (stevel)

    HDFS-2356.  Support case insensitive query parameter names in webhdfs.
    (szetszwo)

    HDFS-2368.  Move SPNEGO conf properties from hdfs-default.xml to
    hdfs-site.xml.  (szetszwo)

    HDFS-2395. Add a root element in the JSON responses of webhdfs.
    (szetszwo)

    HDFS-2427. Change the default permission in webhdfs to 755 and add range
    check/validation for all parameters.  (szetszwo)

    HDFS-2501. Add version prefix and root methods to webhdfs.  (szetszwo)

    HDFS-1869. mkdirs should use the supplied permission for all of the created
    directories. (Daryn Sharp via szetszwo)

    HDFS-2355. Federation: enable using the same configuration file across 
    all the nodes in the cluster. (suresh)

    HDFS-2371. Refactor BlockSender.java for better readability. (suresh)

    HDFS-2507. Allow saveNamespace operations to be canceled. (todd)

    HDFS-2493. Remove reference to FSNamesystem in blockmanagement classes.
    (szetszwo)

    HDFS-2436. Change FSNamesystem.setTimes(..) for allowing setting times on
    directories.  (Uma Maheswara Rao G via szetszwo)

    HDFS-2512. Add textual error message to data transfer protocol responses
    (todd)

    HDFS-2521. Remove custom checksum headers from data transfer protocol
    (todd)

    HDFS-2308. NamenodeProtocol.endCheckpoint is vestigial and can be removed.
    (eli)

>>>>>>> bd21ddcb
  OPTIMIZATIONS

    HDFS-1458. Improve checkpoint performance by avoiding unnecessary image
    downloads and loading. (hairong)

    HDFS-1601. Pipeline ACKs are sent as lots of tiny TCP packets (todd)

    HDFS-1826. NameNode should save image to name directories in parallel
    during upgrade. (Matt Foley via hairong)

    HDFS-2030. Improve usability of namenode -upgrade command.
    (Bharath Mundlapudi via suresh)

    HDFS-2056. Update fetchdt usage. (Tanping Wang via jitendra)

    HDFS-2118. Couple dfs data dir improvements. (eli)

    HDFS-2500. Avoid file system operations in BPOfferService thread while
    processing deletes. (todd)

    HDFS-2465. Add HDFS support for fadvise readahead and drop-behind. (todd)

  BUG FIXES

    HDFS-2347. Fix checkpointTxnCount's comment about editlog size. 
    (Uma Maheswara Rao G via mattf)

    HDFS-2011. Removal and restoration of storage directories on checkpointing
    failure doesn't work properly. (Ravi Prakash via mattf)

    HDFS-1955. FSImage.doUpgrade() was made too fault-tolerant by HDFS-1826.
    (mattf)

    HDFS-2061. Two minor bugs in BlockManager block report processing. (mattf)

    HDFS-1449. Fix test failures - ExtendedBlock must return 
    block file name in #getBlockName(). (suresh)

    HDFS-1680. Fix TestBalancer. (szetszwo)

    HDFS-1705. Balancer command throws NullPointerException. (suresh via
    szetszwo)

    HDFS-1559. Add missing UGM overrides to TestRefreshUserMappings
    (Todd Lipcon via eli)

    HDFS-1585. Fix build after HDFS-1547 (todd)

    HDFS-1684. Balancer cannot start with with multiple namenodes.  (szetszwo)

    HDFS-1516. mvn-install is broken after 0.22 branch creation. (cos)

    HDFS-1360. TestBlockRecovery should bind ephemeral ports.
    (Todd Lipcon via hairong)

    HDFS-1551. Fix pom templates dependency list (gkesavan)

    HDFS-1509. A savenamespace command writes the fsimage and edits into
    all configured directories. (dhruba)

    HDFS-1540. Make Datanode handle errors from RPC calls to namenode
    more elegantly. (dhruba)

    HDFS-1463. Accesstime of a file is not updated in safeMode. (dhruba)

    HDFS-863. Potential deadlock in TestOverReplicatedBlocks. 
    (Ken Goodhope via jghoman)

    HDFS-1607. Fix referenced to misspelled method name getProtocolSigature
    (todd)

    HDFS-1610. Fix TestClientProtocolWithDelegationToken and TestBlockToken
    on trunk after HADOOP-6904 (todd)

    HDFS-1600. Fix release audit warnings on trunk. (todd)

    HDFS-1691. Remove a duplicated static initializer for reading default
    configurations in DFSck.  (Alexey Diomin via szetszwo)

    HDFS-1748. Balancer utilization classification is incomplete.  (szetszwo)

    HDFS-1738. change hdfs jmxget to return an empty string instead of 
    null when an attribute value is not available (tanping vi boryas)

    HDFS-1757. Don't compile fuse-dfs by default. (eli)

    HDFS-1770. TestFiRename fails due to invalid block size. (eli)

    HDFS-1797. Fix new findbugs warning introduced by HDFS-1120 (todd)

    HDFS-1611. Fix up some log messages in DFSClient and MBean registration
    (Uma Maheswara Rao G via todd)

    HDFS-1543. Reduce dev. cycle time by moving system testing artifacts from
    default build and push to maven for HDFS (Luke Lu via cos)

    HDFS-1818. TestHDFSCLI is failing on trunk after HADOOP-7202.
    (Aaron T. Myers via todd)

    HDFS-1828. TestBlocksWithNotEnoughRacks intermittently fails assert.
    (Matt Foley via eli)

    HDFS-1824. delay instantiation of file system object until it is
     needed (linked to HADOOP-7207) (boryas)

    HDFS-1831. Fix append bug in FileContext and implement CreateFlag
    check (related to HADOOP-7223). (suresh)

    HDFS-1594. When the disk becomes full Namenode is getting shutdown and 
    not able to recover. (Aaron T. Myers via eli)

    HDFS-1822. Handle editlog opcode conflict with 0.20.203 during upgrade,
    by throwing an error to indicate the editlog needs to be empty.
    (suresh)

    HDFS-1808. TestBalancer waits forever, errs without giving information.
    (Matt Foley via eli)

    HDFS-1829. TestNodeCount waits forever, errs without giving information.
    (Matt Foley via eli)

    HDFS-1860. when renewing/canceling DelegationToken over http we need to
     pass exception information back to the caller.(boryas)

    HDFS-1871. Mapreduce build fails due to MiniDFSCluster change from
    HDFS-1052. (suresh)

    HDFS-1876. One MiniDFSCluster constructor ignores numDataNodes parameter
    (todd)

    HDFS-1773. Do not show decommissioned datanodes, which are not in both
    include and exclude lists, on web and JMX interfaces.
    (Tanping Wang via szetszwo)

    HDFS-1888. MiniDFSCluster#corruptBlockOnDatanodes() access must be
    public. (suresh)

    HDFS-1889. incorrect path in start/stop dfs script. (John George via eli)

    HDFS-1891. Disable IPV6 for junit tests to fix TestBackupNode failure.
    (suresh)

    HDFS-1898. Tests failing on trunk due to use of NameNode.format.
    (todd via eli)

    HDFS-1902. Fix setrep path display for TestHDFSCLI.  (Daryn Sharp
    via szetszwo)

    HDFS-1827. Fix timeout problem in TestBlockReplacement.  (Matt Foley
    via szetszwo)

    HDFS-1908. Fix a NullPointerException in fi.DataTransferTestUtil.
    (szetszwo)

    HDFS-1912. Update tests for FsShell standardized error messages.
    (Daryn Sharp via szetszwo)

    HDFS-1903. Fix path display for rm/rmr in TestHDFSCLI and TestDFSShell.
    (Daryn Sharp via szetszwo)

    HDFS-1627. Fix NullPointerException in Secondary NameNode. (hairong)

    HDFS-1928. Fix path display for touchz in TestHDFSCLI.
    (Daryn Sharp via todd)

    HDFS-1938. Fix ivy-retrieve-hdfs dependence in build.xml and aop.xml.
    (Eric Yang via szetszwo)

    HDFS-1929. TestEditLogFileOutputStream fails if running on same host as NN
    (Aaron T. Myers via todd)

    HDFS-1933. Update TestDFSShell for improved "test" shell command. (Daryn
    Sharp via todd)
    
    HDFS-1931. Update TestDFSShell for improved "du" shell command. (Daryn
    Sharp via todd)

    HDFS-1439. HDFS Federation: Fix compilation error in TestFiHftp. (suresh)

    HDFS-1881. Federation: after taking snapshot the current directory 
    of datanode is empty. (Tanping Wang via suresh)

    HDFS-1927. Fix a bug which causes ip=null in NameNode audit log.
    (John George via szetszwo)

    HDFS-1953. Federation: Change name node mxbean name in cluster web 
    console. (Tanping Wang via suresh)

    HDFS-1922. Fix recurring failure of TestJMXGet (Luke Lu via todd)

    HDFS-1371. One bad node can incorrectly flag many files as corrupt.
    (Tanping Wang via jitendra)

    HDFS-1943. Fail to start datanode while start-dfs.sh is executed by 
    root user. (Wei Yongjun via jghoman)

    HDFS-1983. Fix path display for copy and rm commands in TestHDFSCLI and
    TestDFSShell. (Daryn Sharp via todd)

    HDFS-1999. Tests use deprecated configs. (Aaron T. Myers via eli)

    HDFS-1592. Datanode startup doesn't honor volumes.tolerated. 
    (Bharath Mundlapudi via jitendra)

    HDFS-1920. libhdfs does not build for ARM processors.
    (Trevor Robinson via eli)

    HDFS-1936. Layout version change from HDFS-1822 causes upgrade failure.
    (suresh)

    HDFS-2021. Update numBytesAcked before sending the ack in PacketResponder.
    (John George via szetszwo)

    HDFS-2020. Fix TestDFSUpgradeFromImage by removing the use of DataNode
    as a singleton. (suresh via todd)

    HDFS-2022. ant binary should build libhdfs. (Eric Yang via eli)

    HDFS-2014. Change HDFS scripts to work in developer enviroment post
    RPM packaging changes. (Eric Yang via suresh)

    HDFS-1995. Federation: Minor bug fixes and modification cluster web UI.
    (Tanping Wang via suresh)

    HDFS-1907. Fix position read for reading still-being-written file in
    DFSInputStream.  (John George via szetszwo)

    HDFS-1923. In TestFiDataTransferProtocol2, reduce random sleep time period
    and increase the number of datanodes.  (szetszwo)

    HDFS-1149. Lease reassignment should be persisted to the edit log.
    (Aaron T. Myers via todd)

    HDFS-1998. Federation: Make refresh-namenodes.sh refresh all the
    namenode. (Tanping Wang via suresh)

    HDFS-2041. OP_CONCAT_DELETE doesn't properly restore modification time
    of the concatenated file when edit logs are replayed. (todd)

    HDFS-2063. libhdfs test is broken. (Eric Yang via eli)

    HDFS-2067. Bump DATA_TRANSFER_VERSION constant in trunk after introduction
    of protocol buffers in the protocol. (szetszwo via todd)

    HDFS-2069. Incorrect default trash interval value in the docs.
    (Harsh J Chouraria via eli)

    HDFS-1942. Datanode must exist when all the block pool service threads
    exit. (Bharath Mundlapudi via suresh)

    HDFS-1656. Fixes an issue to do with fetching of delegation tokens in
    HftpFileSystem. Contributed by Kan Zhang.

    HDFS-1692. In secure mode, Datanode process doesn't exit when disks 
    fail. (Bharath Mundlapudi via suresh)

    HDFS-1734. 'Chunk size to view' option is not working in Name Node UI.
    (Uma Maheswara Rao G via jitendra)

    HDFS-2086. If the include hosts list contains host names, after restarting
    namenode, data nodes registration is denied.  Contributed by Tanping Wang.

    HDFS-2082. SecondaryNameNode web interface doesn't show the right info. (atm)

    HDFS-1321. If service port and main port are the same, there is no clear
    log message explaining the issue. (Jim Plush via atm)

    HDFS-1381. HDFS javadocs hard-code references to dfs.namenode.name.dir and
    dfs.datanode.data.dir parameters (Jim Plush via atm)

    HDFS-2053. Bug in INodeDirectory#computeContentSummary warning.
    (Michael Noll via eli)

    HDFS-1990. Fix resource leaks in BlockReceiver.close().  (Uma Maheswara
    Rao G via szetszwo)

    HDFS-2034. Length in DFSInputStream.getBlockRange(..) becomes -ve when
    reading only from a currently being written block. (John George via
    szetszwo)

    HDFS-2132. Potential resource leak in EditLogFileOutputStream.close. (atm)

    HDFS-2120. on reconnect, DN can connect to NN even with different source
    versions. (John George via atm)

    HDFS-2152. TestWriteConfigurationToDFS causing the random failures. (Uma
    Maheswara Rao G via atm)

    HDFS-2114. re-commission of a decommissioned node does not delete 
    excess replicas. (John George via mattf)

    HDFS-1776. Bug in Concat code. (Bharath Mundlapudi via Dmytro Molkov)

    HDFS-2196. Make ant build system work with hadoop-common JAR generated
    by Maven. (Alejandro Abdelnur via tomwhite)

    HDFS-2245. Fix a NullPointerException in BlockManager.chooseTarget(..).
    (szetszwo)

    HDFS-2229. Fix a deadlock in namenode by enforcing lock acquisition
    ordering.  (szetszwo)

    HDFS-2235. Encode servlet paths. (eli)

    HDFS-2186. DN volume failures on startup are not counted. (eli)

    HDFS-2240. Fix a deadlock in LeaseRenewer by enforcing lock acquisition
    ordering.  (szetszwo)

    HDFS-73. DFSOutputStream does not close all the sockets.
    (Uma Maheswara Rao G via eli)

    HDFS-1257. Fix a race condition on BlockManager.recentInvalidateSets.
    (Eric Payne via szetszwo)

    HDFS-2267. DataXceiver thread name incorrect while waiting on op during
    keepalive. (todd)

    HDFS-1480. All replicas of a block can end up on the same rack when
    some datanodes are decommissioning. (todd)

    HDFS-2286. DataXceiverServer logs AsynchronousCloseException at shutdown
    (todd)

    HDFS-2289. Ensure jsvc is bundled with the HDFS distribution artifact.
    (Alejandro Abdelnur via acmurthy)

    HDFS-2323. start-dfs.sh script fails for tarball install (tomwhite)

    HDFS-2412. Add backwards-compatibility layer for renamed FSConstants
               class (todd)

    HDFS-2414. Fix TestDFSRollback to avoid spurious failures. (todd)

    HDFS-2422. The NN should tolerate the same number of low-resource volumes
               as failed volumes (atm)

    HDFS-2467. HftpFileSystem uses incorrect compare for finding delegation
    tokens. (omalley)

    HDFS-2331. Fix WebHdfsFileSystem compilation problems for a bug in JDK
    version < 1.6.0_26.  (Abhijit Suresh Shingate via szetszwo)

    HDFS-2333. Change DFSOutputStream back to package private, otherwise,
    there are two SC_START_IN_CTOR findbugs warnings.  (szetszwo)

    HDFS-2366. Initialize WebHdfsFileSystem.ugi in object construction.
    (szetszwo)

    HDFS-2361. hftp is broken, fixed username checks in JspHelper. (jitendra)

    HDFS-2403. NamenodeWebHdfsMethods.generateDelegationToken(..) does not use
    the renewer parameter.  (szetszwo)

    HDFS-2409. _HOST in dfs.web.authentication.kerberos.principal. (jitendra)

    HDFS-2404. webhdfs liststatus json response is not correct. (suresh)

    HDFS-2441. Remove the Content-Type set by HttpServer.QuotingInputFilter in
    webhdfs responses.  (szetszwo)

    HDFS-2428. Convert com.sun.jersey.api.ParamException$QueryParamException
    to IllegalArgumentException and response it as http BAD_REQUEST in webhdfs.
    (szetszwo)

    HDFS-2424. Added a root element "HdfsFileStatuses" for the response
    of webhdfs listStatus.  (szetszwo)

    MAPREDUCE-2764. Fix renewal of dfs delegation tokens. (Owen via jitendra)

    HDFS-2439. Fix NullPointerException in webhdfs when opening a non-existing
    file or creating a file without specifying the replication parameter.
    (szetszwo)

    HDFS-2453. Fix http response code for partial content in webhdfs, added
    getDefaultBlockSize() and getDefaultReplication() in WebHdfsFileSystem
    and cleared content type in ExceptionHandler.  (szetszwo)

    HDFS-2411. The the auth to local mappings are not being respected, with 
    webhdfs enabled. (jitendra)

    HDFS-2494. Close the streams and DFSClient in DatanodeWebHdfsMethods.
    (Uma Maheswara Rao G via szetszwo)

    HDFS-2298. Fix TestDfsOverAvroRpc by changing ClientProtocol to
    not include multiple methods of the same name. (cutting)

    HDFS-2432. Webhdfs: response FORBIDDEN when setReplication on non-files;
    clear umask before creating a flie; throw IllegalArgumentException if
    setOwner with both owner and group empty; throw FileNotFoundException if
    getFileStatus on non-existing files; fix bugs in getBlockLocations; and
    changed getFileChecksum json response root to "FileChecksum".  (szetszwo)

    HDFS-2065. Add null checks in DFSClient.getFileChecksum(..).  (Uma
    Maheswara Rao G via szetszwo)

  BREAKDOWN OF HDFS-1073 SUBTASKS

    HDFS-1521. Persist transaction ID on disk between NN restarts.
               (Ivan Kelly and Todd Lipcon via todd)
    HDFS-1538. Refactor more startup and image loading code out of FSImage.
               (todd)
    HDFS-1729. Add code to detect valid length of an edits file. (todd)
    HDFS-1793. Add code to inspect a storage directory with txid-based
               filenames (todd)
    HDFS-1794. Add code to list which edit logs are available on a remote NN
               (todd)
    HDFS-1858. Add state management variables to FSEditLog (Ivan Kelly and Todd
               Lipcon via todd)
    HDFS-1859. Add some convenience functions to iterate over edit log streams
               (Ivan Kelly and Todd Lipcon via todd)
    HDFS-1894. Add constants for LAYOUT_VERSIONs in edits log branch (todd)
    HDFS-1892. Fix EditLogFileInputStream.getValidLength to be aware of
               OP_INVALID filler (todd)
    HDFS-1799. Refactor log rolling and filename management out of FSEditLog
               (Ivan Kelly and Todd Lipcon via todd)
    HDFS-1801. Remove use of timestamps to identify checkpoints and logs (todd)
    HDFS-1930. TestDFSUpgrade failing in HDFS-1073 branch (todd)
    HDFS-1800. Extend image checksumming to function with multiple fsimage
               files per directory. (todd)
    HDFS-1725. Set storage directories only at FSImage construction (Ivan Kelly
               via todd)
    HDFS-1926. Remove references to StorageDirectory from JournalManager
               interface (Ivan Kelly via todd)
    HDFS-1893. Change edit logs and images to be named based on txid (todd)
    HDFS-1985. Clean up image transfer servlet (todd)
    HDFS-1984. Enable multiple secondary namenodes to run simultaneously (todd)
    HDFS-1987. Re-enable TestCheckpoint.testSecondaryImageDownload which was
               not running previously. (todd)
    HDFS-1993. TestCheckpoint needs to clean up between cases (todd)
    HDFS-1992. Remove vestiges of NNStorageListener. (todd)
    HDFS-1991. Some refactoring of Secondary NameNode to be able to share more
               code with the BackupNode or CheckpointNode. (todd)
    HDFS-1994. Fix race conditions when running two rapidly checkpointing
               Secondary NameNodes. (todd)
    HDFS-2001. Remove use of previous.checkpoint and lastcheckpoint.tmp
               directories (todd)
    HDFS-2015. Remove checkpointTxId from VERSION file. (todd)
    HDFS-2016. Add infrastructure to remove or archive old and unneeded storage
               files within the name directories. (todd)
    HDFS-2047. Improve TestNamespace and TestEditLog in HDFS-1073 branch.
               (todd)
    HDFS-2048. Add upgrade tests and fix upgrade from 0.22 with corrupt image.
               (todd)
    HDFS-2027. Image inspector should return finalized logs before unfinalized
               logs. (todd)
    HDFS-2074. Determine edit log validity by truly reading and validating
               transactions. (todd)
    HDFS-2085. Finalize in-progress edit logs at startup. (todd)
    HDFS-2026. SecondaryNameNode should properly handle the case where the
               NameNode is reformatted. (todd)
    HDFS-2077. Address checkpoint upload when one of the storage dirs is failed
               (todd)
    HDFS-2078. NameNode should not clear directory when restoring removed
               storage. (todd)
    HDFS-2088. Move edits log archiving logic into FSEditLog/JournalManager
               (todd)
    HDFS-2093. Handle case where an entirely empty log is left during NN crash
               (todd)
    HDFS-2102. Zero-pad edits filename to make them lexically sortable. (Ivan
               Kelly via todd)
    HDFS-2010. Fix NameNode to exit if all edit streams become inaccessible.
               (atm via todd)
    HDFS-2123. Checkpoint interval should be based on txn count, not size.
               (todd)
    HDFS-1979. Fix backupnode for new edits/image layout. (todd)
    HDFS-2101. Fix remaining unit tests for new storage filenames. (todd)
    HDFS-2133. Address remaining TODOs and pre-merge cleanup on HDFS-1073
               branch.  (todd)
    HDFS-1780. Reduce need to rewrite FSImage on startup. (todd)
    HDFS-2104. Add a flag to the 2NN to format its checkpoint dirs on startup.
               (todd)
    HDFS-2135. Fix regression of HDFS-1955 in HDFS-1073 branch. (todd)
    HDFS-2160. Fix CreateEditsLog test tool in HDFS-1073 branch. (todd)
    HDFS-2168. Reenable TestEditLog.testFailedOpen and fix exposed bug. (todd)
    HDFS-2169. Clean up TestCheckpoint and remove TODOs (todd)
    HDFS-2170. Address remaining TODOs in HDFS-1073 branch. (todd)
    HDFS-2172. Address findbugs and javadoc warnings in HDFS-1073 branch. 
               (todd)

    HDFS-2445. Ensure failed tests exit with proper error code. (Jonathan 
    Eagles via acmurthy)

Release 0.22.0 - Unreleased

  INCOMPATIBLE CHANGES

    HDFS-1825. Remove thriftfs contrib. (nigel via eli)

  NEW FEATURES

    HDFS-992. Re-factor block access token implementation to conform to the 
    generic Token interface in Common (Kan Zhang and Jitendra Pandey via jghoman)

    HDFS-599. Allow NameNode to have a seprate port for service requests from
    client requests. (Dmytro Molkov via hairong)

    HDFS-1004. Update NN to support Kerberized SSL from HADOOP-6584. 
    (jghoman and Kan Zhang via jghoman)

    HDFS-1005. Fsck security. (borya and Kan Zhang via jghoman)

    HDFS-1006. getImage/putImage http requests should be https for the case 
    of security enabled. (borya and jghoman via jghoman)

    HDFS-1033. In secure clusters, NN and SNN should verify that the remote 
    principal during image and edits transfer. (jghoman)

    HDFS-1023. Allow http server to start as regular principal if https 
    principal not defined. (jghoman)

    HDFS-1150. Verify datanodes' identities to clients in secure clusters.
    (jghoman)

    HDFS-1330. Make RPCs to DataNodes timeout. (hairong)
    Added additional unit tests per HADOOP-6889. (John George via mattf)

    HDFS-202.  HDFS support of listLocatedStatus introduced in HADOOP-6870.
    HDFS piggyback block locations to each file status when listing a
    directory.  (hairong)

    HDFS-1361. Add -fileStatus operation to NNThroughputBenchmark. (shv)

    HDFS-1435. Provide an option to store fsimage compressed. (hairong)

    HDFS-903.  Support fsimage validation through MD5 checksum. (hairong)

    HDFS-1457. Provide an option to throttle image transmission between
    pimary and secondary NameNodes. (Yifei Lu and hairong via hairong)

    HDFS-1164. TestHdfsProxy is failing. (Todd Lipcon via cos)

    HDFS-811. Add metrics, failure reporting and additional tests for HDFS-457.
    (eli)

    HDFS-895. Allow hflush/sync to occur in parallel with new writes
    to the file. (Todd Lipcon via hairong)

    HDFS-528. Add ability for safemode to wait for a minimum number of 
    live datanodes (Todd Lipcon via eli)

    HDFS-1753. Resource Leak in StreamFile. (Uma Maheswara Rao G via eli)

  IMPROVEMENTS

    HDFS-1304. Add a new unit test for HftpFileSystem.open(..).  (szetszwo)

    HDFS-1096. fix for prev. commit. (boryas)

    HDFS-1096. allow dfsadmin/mradmin refresh of superuser proxy group
     mappings (boryas)

    HDFS-1146. Javadoc for getDelegationTokenSecretManager in FSNamesystem (jnp via boryas)

    HDFS-1132. Refactor TestFileStatus (Eli Collins via cos)

    HDFS-1163. normalize property names for JT/NN kerberos principal 
    names in configuration (from HADOOP 6633) (boryas)

    HDFS-1003. authorization checks for inter-server protocol 
    (based on HADOOP-6600) (boryas)

    HDFS-1061. Memory footprint optimization for INodeFile object. 
    (Bharath Mundlapudi via jghoman)

    HDFS-1079. Throw exceptions as specified by the AbstractFileSystem
    in HDFS implemenation and protocols. (suresh)

    HDFS-1112. Edit log buffer should not grow unfoundedly. (hairong)

    HDFS-1119. Introduce a GSet interface to BlocksMap.  (szetszwo)

    HDFS-1184. Replace tabs in code with spaces. (Jeff Ames via jghoman)

    HDFS-1185. Remove duplicate now() functions in DataNode, FSNamesysetm.
    (Jeff Ames via jghoman)

    HDFS-1183. Remove some duplicate code in NamenodeJspHelper.java.
    (Jeff Ames via jghoman)
    
    HDFS-1190.  Remove unused getNamenode() method from DataNode.
    (Jeff Ames via jghoman)

    HDFS-1110. Reuses objects for commonly used file names in namenode to
    reduce the heap usage. (suresh)

    HDFS-752. Add interfaces classification to to HDFS source code. (suresh)

    HDFS-947. An Hftp read request is redirected to a datanode that has 
    the most replicas of the blocks in the file. (Dmytro Molkov via dhruba)

    HDFS-1272. Fixes to take care of the changes in HADOOP-6845.
    (Jitendra Pandey via ddas)

    HDFS-1298 - Add support in HDFS for new statistics added in FileSystem
    to track the file system operations. (suresh)

    HDFS-1201. The HDFS component for HADOOP-6632. 
    (Kan Zhang & Jitendra Pandey via ddas)
    
    HDFS-1307 Add start time, end time and total time taken for FSCK to 
    FSCK report (suresh)

    HDFS-1302. The HDFS side of the changes corresponding to HADOOP-6861.
    (Jitendra Pandey & Owen O'Malley via ddas)
    
    HDFS-1315. Add fsck event to audit log and remove other audit log events 
    corresponding to FSCK listStatus and open calls. (suresh)

    HDFS-1178. The NameNode servlets should not use RPC to connect to the 
    NameNode. (Kan Zhang via jghoman)

    HDFS-1130. Adds dfs.cluster.administrator ACL configuration that can
    be used to control who can view the default hdfs servlets. (ddas)

    HDFS-1297. Fix some comments. (Jeff Ames via jghoman)

    HDFS-330.  Datanode Web UIs should provide robots.txt.
    (Allen Wittenauer via jghoman)

    HDFS-881.  Refactor DataNode Packet header into DataTransferProtocol.
    (Todd Lipcon via jghoman)

    HDFS-1036. docs for fetchdt

    HDFS-1318. Add JMX interface for read access to namenode and datanode
    web UI information. (Tanping Wang via suresh).

    HDFS-1356.  Provide information as to whether or not security is 
    enabled on web interface for NameNode (boryas)

    HDFS-1205. FSDatasetAsyncDiskService should name its threads.
    (Todd Lipcon via eli)

    HDFS-1111. Introduce getCorruptFileBlocks() for fsck. (Sriram Rao via shv)

    HDFS-1395. Add @Override to FSDataset methods that implement
    FSDatasetInterface methods. (suresh)

    HDFS-1383. Improve the error messages when using hftp://.  (szetszwo)

    HDFS-1093. Change the FSNamesystem lock to a read/write lock. (dhruba)

    HDFS-1407. Change DataTransferProtocol methods to use Block instead 
    of individual elements of Block. (suresh)

    HDFS-1417. Add @Override to SimulatedFSDataset methods that implement
    FSDatasetInterface methods. (suresh)

    HDFS-1426. Remove unused method BlockInfo#listCount. (hairong)

    HDFS-1472. Allow programmatic access to fsck output.
    (Ramkumar Vadali via dhruba)

    HADOOP-7007. Update the hudson-test-patch ant target to work with the
    latest test-patch.sh script (gkesavan)

    HDFS-1462. Refactor edit log loading to a separate class from edit log writing.
    (Todd Lipcon via eli)

    HDFS-1485. Fix typo in BlockPlacementPolicy. (Jingguo Yao via shv)

    HDFS-1035. Generate Eclipse's .classpath file from Ivy config. (nigel)

    HDFS-1408. Herriot NN and DN clients should vend statistics. (cos)

    HDFS-1491  Update Hdfs to match the change of methods from protected to public
    in AbstractFileSystem (Hadoop-6903) (sanjay)

    HDFS-1160. Improve some FSDataset warnings and comments. (eli)

    HDFS-556. Provide info on failed volumes in the web ui. (eli)

    HDFS-697. Enable asserts for tests by default. (eli)

    HDFS-1187. Modify fetchdt to allow renewing and canceling token.
    (Owen O'Malley and Kan Zhang via jghoman)

    HDFS-1387. Update HDFS permissions guide for security. (Todd Lipcon via eli)

    HDFS-455. Make NN and DN handle in a intuitive way comma-separated 
    configuration strings. (Michele Catasta via eli)

    HDFS-1071. savenamespace should write the fsimage to all configured 
    fs.name.dir in parallel (Dmytro Molkov via jghoman)
 
    HDFS-1055. Improve thread naming for DataXceivers. 
    (Todd Lipcon and Ramkumar Vadali via eli).

    HDFS-718. Configuration parameter to prevent accidental formatting of 
    HDFS filesystem. (Andrew Ryan via jghoman)

    HDFS-1500. TestOfflineImageViewer failing on trunk. (Todd Lipcon
    via hairong)

    HDFS-1483. DFSClient.getBlockLocations should indicate if corresponding
    blocks are corrupt. (Patrick Kling via hairong)

    HDFS-259. Remove intentionally corrupt 0.13 directory layout creation.
    (Todd Lipcon via eli)

    HDFS-1513. Fix a number of warnings. (eli)

    HDFS-1473. Refactor storage management into separate classes than fsimage
    file reading/writing. (Todd Lipcon via eli)

    HDFS-1582. Remove auto-generated native build files. (rvs via eli)

    HDFS-1456. Provide builder for constructing instances of MiniDFSCluster.
    (jghoman)

    HDFS-1861. Rename dfs.datanode.max.xcievers and bump its default value.
    (eli)

    HDFS-1052. HDFS Federation - Merge of umbrella jira changes from
    HDFS-1052 branch into trunk.

    HDFS-1835. DataNode should not depend on SHA1PRNG secure random generator
    to generate a storage ID. (John Carrino via todd)

    HDFS-1947. DFSClient should use mapreduce.task.attempt.id. (eli)

    HDFS-1957. Add documentation for HFTP. (Ari Rabkin via todd)

    HDFS-1454. Update the documentation to reflect that clients don't write
    blocks to local disk before copying to HDFS. (Harsh J Chouraria via todd)

    HDFS-1980. Move build/webapps deeper in the build directory heirarchy
    to aid eclipse users. (todd)

    HDFS-1619. Remove AC_TYPE* from the libhdfs. (Roman Shaposhnik via eli)

    HDFS-1948  Forward port 'hdfs-1520 lightweight namenode operation to
    trigger lease recovery' (stack)

    HDFS-1954. Improved corrupt files warning on NameNode web UI.
    (Patrick Hunt via shv)

    HDFS-1409. BackupNode registration throwing  
    UnsupportedActionException("register") instead of "journal".
    (Ching-Shen Chen via shv)

    HDFS-2054  BlockSender.sendChunk() prints ERROR for connection closures
    encountered during transferToFully() (Kihwal Lee via stack)

  OPTIMIZATIONS

    HDFS-1140. Speedup INode.getPathComponents. (Dmytro Molkov via shv)

    HDFS-1081. Performance regression in 
    DistributedFileSystem::getFileBlockLocations in secure systems (jghoman)

    HDFS-1114. Implement LightWeightGSet for BlocksMap in order to reduce
    NameNode memory footprint.  (szetszwo)

    HDFS-1320. Add LOG.isDebugEnabled() guard for each LOG.debug(..).
    (Erik Steffl via szetszwo)

    HDFS-1368. Add a block counter to DatanodeDescriptor. (hairong)

    HDFS-1434. Refactor Datanode#startDataNode method into smaller methods.
    (suresh)

    HDFS-941. The DFS client should cache and reuse open sockets to datanodes
    while performing reads. (bc Wong and Todd Lipcon via todd)

  BUG FIXES

    HDFS-1039. Adding test for  JspHelper.getUGI(jnp via boryas)

    HDFS-1019. Incorrect default values for delegation tokens in 
    hdfs-default.xml (jnp via boryas)

    HDFS-1039.  Service should be set in the token in JspHelper.getUGI(jnp via boryas)

    HDFS-1038. FIX. A test missed in a previous commit for this JIRA. (boryas)

    HDFS-1038. In nn_browsedfscontent.jsp fetch delegation token only 
    if security is enabled. (jnp via boryas)

    HDFS-1044. Cannot submit mapreduce job from secure client to 
    unsecure sever (boryas)

    HDFS-1021. specify correct server principal for RefreshAuthorizationPolicyProtocol 
    and RefreshUserToGroupMappingsProtocol protocols in DFSAdmin (for HADOOP-6612) (boryas)

    HDFS-970. fsync fsimage to disk before closing fsimage file.
    (Todd Lipcon via dhruba)

    HDFS-1027. Update copyright year to 2010. (Ravi Phulari via jghoman)

    HDFS-1080. SecondaryNameNode image transfer should use the defined http 
    address rather than local ip address. (jghoman)

    HDFS-1198. Resolving cross-realm principals. (Jitendra Pandey via jghoman)

    HDFS-1118. Fix socketleak on DFSClient. (Zheng Shao via dhruba)

    HDFS-1192. refreshSuperUserGroupsConfiguration should use server side 
    configuration for the refresh (for HADOOP-6815) (boryas)

    HDFS-1036. in DelegationTokenFetch dfs.getURI returns no port (boryas)

    HDFS-1017. browsedfs jsp should call JspHelper.getUGI rather 
    than using createRemoteUser() (jnp via boryas)

    HDFS-1250. Namenode should reject block reports and block received
    requests from dead datanodes (suresh)

    HDFS-1145. When NameNode is shutdown it does not try to exit
    safemode anymore. (dhruba)

    HDFS-1202. DataBlockScanner throws NPE when updated before 
    initialized. (Todd Lipcon via dhruba)

    HDFS-882. Datanode logs the hostname and port its listening on.
    (Steve Loughran via dhruba)

    HDFS-1238. ant eclipse-files has drifted again, (jghoman)

    HDFS-1045. In secure clusters, re-login is necessary for https 
    clients before opening connections. (jghoman)

    HDFS-1289. Datanode secure mode is broken. (Kan Zhang via jghoman)

    HDFS-1007. HFTP needs to be updated to use delegation tokens (boryas)

    HDFS-1085. HFTP read may fail silently on the client side if there is an
    exception on the server side.  (szetszwo)

    HDFS-1308. job conf key for the services name of DelegationToken for HFTP
    url is constructed incorrectly in HFTPFileSystem (boryas)

    HDFS-1319. Fix location of re-login for secondary namenode from HDFS-999. 
    (jghoman)

    HDFS-1317. Remove the FILEPATH_PATTERN from hdfsproxy.AuthorizationFilter.
    (Rohini Palaniswamy via szetszwo)

    HDFS-912. sed in build.xml on Solaris fails. (Allen Wittenauer via jghoman)

    HDFS-1296. using delegation token over hftp for long running 
    clients (boryas)

    HDFS-1334. open in HftpFileSystem does not add delegation tokens to the url.
    (Jitendra Pandey via jghoman)

    HDFS-1301.  TestHDFSProxy need to use server side conf for ProxyUser 
    stuff. (boryas)

    HDFS-1340. When security is turned off, there is a potential XSS attack. 
    This patch fixes it by removing delegationtoken string from the URL, 
    before returning a response to the client. (Jitendra Pandey via ddas)

    HDFS-1347.  TestDelegationToken uses mortbay.log for logging (boryas)

    HDFS-1157. Modifications introduced by HDFS-1150 are breaking aspect's
    bindings (cos)

    HDFS-1349. Remove empty java files. (Eli Collins)

    HDFS-1340. A null delegation token is appended to the url if security
    is disabled when browsing filesystem. (boryas)
    
    HDFS-1352. Fix jsvc.location. (Eli Collins via jghoman)

    HDFS-1284. TestBlockToken fails.  (Kan Zhang via jghoman)

    HDFS-1355. ant veryclean (clean-cache) doesn't clean enough. 
    (Luke Lu via jghoman)

    HDFS-1353. Remove most of getBlockLocation optimization. (jghoman)

    HDFS-1369. Invalid javadoc reference in FSDatasetMBean.java (Eli Collins)

    HDFS-829. hdfsJniHelper.c: #include <error.h> is not portable. 
    (Allen Wittenauer via jghoman)

    HDFS-1310. The ClientDatanodeProtocol proxy should be stopped in
    DFSInputStream.readBlockLength(..).  (sam rash via szetszwo)

    HDFS-1357. HFTP traffic served by DataNode shouldn't use service port 
    on NameNode. (Kan Zhang via jghoman)

    HDFS-1419. HDFS Federation: Three test cases need minor modification after 
    the new block id change (Tanping Wang via suresh)

    HDFS-96. HDFS supports blocks larger than 2 GB.
    (Patrick Kling via dhruba)

    HDFS-1433. Fix test failures - TestPread and TestFileLimit. (suresh)

    HDFS-1364. Makes long running HFTP-based applications do relogins
    if necessary. (Jitendra Pandey via ddas)

    HDFS-1399. Distinct minicluster services (e.g. NN and JT) overwrite each
    other's service policies.  (Aaron T. Myers via tomwhite)

    HDFS-1440. Fix TestComputeInvalidateWork failure. (suresh)
 
    HDFS-1498. FSDirectory#unprotectedConcat calls setModificationTime 
    on a file. (eli)

    HDFS-1625. Ignore disk space values in TestDataNodeMXBean.  (szetszwo)

    HDFS-1850. DN should transmit absolute failed volume count rather than 
    increments to the NN. (eli)

    HDFS-671. Documentation change for updated configuration keys. 
    (tomwhite via eli)

    HDFS-1544. Ivy resolve force mode should be turned off by default.
    (Luke Lu via tomwhite)

    HDFS-1615. seek() on closed DFS input stream throws NullPointerException
    (Scott Carey via todd)

    HDFS-1897. Documentation refers to removed option dfs.network.script
    (Andrew Whang via todd)

    HDFS-1621. Fix references to hadoop-common-${version} in build.xml
    (Jolly Chen via todd)

    HDFS-1505. saveNamespace appears to succeed even if all directories fail
    to save. (Aaron T. Myers via todd)

    HDFS-1921. saveNamespace can cause NN to be unable to come up on restart
    (Matt Foley via todd)

    HDFS-1925. SafeModeInfo should use the correct constant instead of a
    hard-coded value for its default. (Joey Echeverria via todd)

    HDFS-1575. Viewing block from web UI is broken. (Aaron T. Myers via todd)
    
    HDFS-1932. Ensure that HDFS configuration deprecations are set up in every
    spot that HDFS configurations are loaded. (Jolly Chen via todd)

    HDFS-1952. FSEditLog.open() appears to succeed even if all EDITS
    directories fail. (Andrew Wang via todd)

    HDFS-1965. IPCs done using block token-based tickets can't reuse
    connections (todd)

    HDFS-1978. All but first option in LIBHDFS_OPTS is ignored. (eli)

    HDFS-1964. Fix incorrect HTML unescaping in DatanodeJspHelper
    (Aaron T. Myers via todd)

    HDFS-1997. Image transfer process misreports client side exceptions.
    (todd via eli)

    HDFS-2000. Missing deprecation for io.bytes.per.checksum.
    (Aaron T. Myers vie eli)

    HDFS-977. DataNode.createInterDataNodeProtocolProxy() guards a log
    at the wrong level. (Harsh J Chouraria via todd)

    HDFS-1969. Running rollback on new-version namenode destroys the
    namespace. (todd)

    HDFS-2039. TestNameNodeMetrics uses a bad test root path, preventing it
    from running inside Eclipse. (todd)

    HDFS-988. saveNamespace race can corrupt the edits log. (eli)

    HDFS-2071. Use of isConnected() in DataXceiver is invalid. (Kihwal Lee
    via todd)

    HDFS-1981. NameNode does not saveNamespace() when editsNew is empty.
    (Uma Maheswara Rao G via shv)

    HDFS-2258. Reset lease limits to default values in TestLeaseRecovery2. (shv)

    HDFS-2232. Generalize regular expressions in TestHDFSCLI.
    (Plamen Jeliazkov via shv)

    HDFS-2290. Block with corrupt replica is not getting replicated.
    (Benoy Antony via shv)

    HDFS-2012. Balancer incorrectly treats nodes whose utilization equals
    avgUtilization. (Uma Maheswara Rao G via shv)

    HDFS-2491. TestBalancer can fail when datanode utilization and 
    avgUtilization is exactly same. (Uma Maheswara Rao G via shv)

    HDFS-2452. OutOfMemoryError in DataXceiverServer takes down the DataNode
    (Uma Maheswara Rao via cos)

    HDFS-2285. BackupNode should reject requests to modify namespace.
    (shv and Uma Maheswara Rao)

    HDFS-2002. Incorrect computation of needed blocks in getTurnOffTip().
    (Plamen Jeliazkov via shv)

Release 0.21.1 - Unreleased

    HDFS-1466. TestFcHdfsSymlink relies on /tmp/test not existing. (eli)

    HDFS-874. TestHDFSFileContextMainOperations fails on weirdly 
    configured DNS hosts. (Todd Lipcon via eli)

    HDFS-1507. TestAbandonBlock should abandon a block. (eli)

    HDFS-1487. FSDirectory.removeBlock() should update diskspace count 
    of the block owner node (Zhong Wang via eli).

    HDFS-1467. Append pipeline never succeeds with more than one replica.
    (Todd Lipcon via eli)

    HDFS-1167. New property for local conf directory in system-test-hdfs.xml
    file. (Vinay Thota via cos)

    HDFS-1503. TestSaveNamespace fails. (Todd Lipcon via cos)

    HDFS-1524. Image loader should make sure to read every byte in image file.
    (hairong)

    HDFS-1523. TestLargeBlock is failing on trunk. (cos)

    HDFS-1502. TestBlockRecovery triggers NPE in assert. (hairong via cos)

    HDFS-1532. Exclude Findbugs warning in FSImageFormat$Saver. (Todd Lipcon
    via cos)

    HDFS-1527. SocketOutputStream.transferToFully fails for blocks >= 2GB on
    32 bit JVM. (Patrick Kling via cos)

    HDFS-1531. Clean up stack traces due to duplicate MXBean registration.
    (Todd Lipcon via cos)

    HDFS-613. TestBalancer and TestBlockTokenWithDFS fail Balancer assert.
    (Todd Lipcon via cos)

    HDFS-1511. 98 Release Audit warnings on trunk and branch-0.22.
    (jghoman)

    HDFS-1560. dfs.data.dir permissions should default to 700. 
    (Todd Lipcon via eli)

    HDFS-1550. NPE when listing a file with no location. (hairong)

    HDFS-1542. Add test for HADOOP-7082, a deadlock writing Configuration to
    HDFS. (todd)

    HDFS-1504. FSImageSaver should catch all exceptions, not just IOE. (todd)

    HDFS-884. DataNode throws IOException if all data directories are 
    unavailable. (Steve Loughran and shv)

    HDFS-1591. HDFS part of HADOOP-6642. (Chris Douglas, Po Cheung via shv)

    HDFS-900. Corrupt replicas are not processed correctly in block report (shv)

    HDFS-1529. Incorrect handling of interrupts in waitForAckedSeqno can cause
    deadlock (todd)

    HDFS-1597. Batched edit log syncs can reset synctxid and throw assertions
    (todd)

    HDFS-1602. Fix HADOOP-4885 for it is doesn't work as expected. (boryas)

    HDFS-1618. configure files that are generated as part of the released
    tarball need to have executable bit set (Roman Shaposhnik via cos)

    HDFS-981. test-contrib fails due to test-cactus failure (cos)

    HDFS-1001. DataXceiver and BlockReader disagree on when to send/recv
    CHECKSUM_OK. (bc Wong via eli)

    HDFS-1781. Fix the path for jsvc in bin/hdfs.  (John George via szetszwo)

    HDFS-1782. Fix an NPE in FSNamesystem.startFileInternal(..).
    (John George via szetszwo)

    HDFS-1821. Fix username resolution in NameNode.createSymlink(..) and
    FSDirectory.addSymlink(..).  (John George via szetszwo)

    HDFS-1806. TestBlockReport.blockReport_08() and _09() are timing-dependent
    and likely to fail on fast servers. (Matt Foley via eli)

    HDFS-1845. Symlink comes up as directory after namenode restart.
    (John George via eli)

    HDFS-1666. Disable failing hdfsproxy test TestAuthorizationFilter (todd)

    HDFS-1823. start-dfs.sh script fails if HADOOP_HOME is not set.
    (tomwhite via eli)

Release 0.21.1 - Unreleased

    HDFS-1411. Correct backup node startup command in hdfs user guide.
    (Ching-Shen Chen via shv)

  BUG FIXES

    HDFS-1363. Eliminate second synchronized sections in appendFile(). (shv)

    HDFS-1413. Fix broken links to HDFS Wiki. (shv)

    HDFS-1420. Clover build doesn't generate per-test coverage (cos)

    HDFS-1444. Test related code of build.xml is error-prone and needs to be
    re-aligned. (cos)

    HDFS-1343. Instrumented build should be concentrated in one build area (cos)

    HDFS-1452. ant compile-contrib is broken (cos)

    HDFS-1474. ant binary-system is broken (cos)

    HDFS-1292. Allow artifacts to be published to the staging Apache Nexus
    Maven Repository.  (Giridharan Kesavan via tomwhite)

    HDFS-1552. Remove java5 dependencies from build. (cos) 

    HDFS-1189. Quota counts missed between clear quota and set quota.
    (John George via szetszwo)

    HDFS-1665. Balancer misuses dfs.heartbeat.interval as milliseconds.
    (szetszwo)

    HDFS-1728. SecondaryNameNode.checkpointSize is in bytes but not in MB.
    (szetszwo)

    HDFS-1206. TestFiHFlush fails intermittently. (cos)

    HDFS-1548. Fault-injection tests are executed multiple times if invoked
    with run-test-hdfs-fault-inject target (cos)

    HDFS-1552. Remove java5 dependencies from build. (cos) 

    HDFS-996. JUnit tests should never depend on anything in conf (cos)

    HDFS-1612. Update HDFS design documentation for append, quota, symlink,
    block placement and checkpoint/backup node features.  (Joe Crobak
    via szetszwo)


    HDFS-1596. Replace fs.checkpoint.* with dfs.namenode.checkpoint.*
    in documentations.  (Harsh J Chouraria via szetszwo)

    HDFS-1786. Some cli test cases expect a "null" message
    (Uma Maheswara Rao G via todd)

    HDFS-1855. TestDatanodeBlockScanner.testBlockCorruptionRecoveryPolicy()
    part 2 fails in two different ways. (Matt Foley via eli)

Release 0.21.0 - 2010-08-13

  INCOMPATIBLE CHANGES

    HDFS-538. Per the contract elucidated in HADOOP-6201, throw
    FileNotFoundException from FileSystem::listStatus rather than returning
    null. (Jakob Homan via cdouglas)

    HDFS-602. DistributedFileSystem mkdirs throws FileAlreadyExistsException
    instead of FileNotFoundException. (Boris Shkolnik via suresh)

    HDFS-544. Add a "rbw" subdir to DataNode data directory. (hairong)

    HDFS-576. Block report includes under-construction replicas. (shv)

    HDFS-636. SafeMode counts complete blocks only. (shv)

    HDFS-644. Lease recovery, concurrency support. (shv)

    HDFS-570. Get last block length from a data-node when opening a file
    being written to. (Tsz Wo (Nicholas), SZE via shv)

    HDFS-657. Remove unused legacy data-node protocol methods. (shv)

    HDFS-658. Block recovery for primary data-node. (shv)

    HDFS-660. Remove deprecated methods from InterDatanodeProtocol. (shv)

    HDFS-512. Block.equals() and compareTo() compare blocks based
    only on block Ids, ignoring generation stamps. (shv)

    HDFS-873. Configuration specifies data-node storage directories as URIs.
    (shv)

    HDFS-905. Use the new UserGroupInformation from HDFS-6299. 
    (jghoman via omalley)

    HDFS-984. Persistent delegation tokens. (Jitendra Pandey via shv)

    HDFS-1016. HDFS side change for HADOOP-6569. This jira changes the
    error message on the screen when cat a directory or a 
    non-existent file. (hairong)

  NEW FEATURES

    HDFS-1134. Large-scale Automated Framework. (cos)

    HDFS-436. Introduce AspectJ framework for HDFS code and tests.
    (Konstantin Boudnik via szetszwo)

    HDFS-447. Add LDAP lookup to hdfsproxy. (Zhiyong Zhang via cdouglas)

    HDFS-459. Introduce Job History Log Analyzer. (shv)

    HDFS-461. Tool to analyze file size distribution in HDFS. (shv)

    HDFS-492. Add two JSON JSP pages to the Namenode for providing corrupt
    blocks/replicas information.  (Bill Zeller via szetszwo)

    HDFS-578. Add support for new FileSystem method for clients to get server
    defaults. (Kan Zhang via suresh)

    HDFS-595. umask settings in configuration may now use octal or symbolic 
    instead of decimal. (Jakob Homan via suresh)

    HADOOP-6234. Updated hadoop-core and test jars to propagate new option 
    dfs.umaskmode in configuration. (Jakob Homan via suresh)

    HDFS-235. Add support for byte ranges in HftpFileSystem to serve
    range of bytes from a file. (Bill Zeller via suresh)

    HDFS-385. Add support for an experimental API that allows a module external
    to HDFS to specify how HDFS blocks should be placed. (dhruba)

    HADOOP-4952. Update hadoop-core and test jars to propagate new FileContext
    file system application interface. (Sanjay Radia via suresh).

    HDFS-567. Add block forensics contrib tool to print history of corrupt and
    missing blocks from the HDFS logs.
    (Bill Zeller, Jitendra Nath Pandey via suresh).

    HDFS-610. Support o.a.h.fs.FileContext.  (Sanjay Radia via szetszwo)

    HDFS-536. Support hflush at DFSClient. (hairong)

    HDFS-517. Introduce BlockInfoUnderConstruction to reflect block replica
    states while writing. (shv)

    HDFS-565. Introduce block committing logic during new block allocation
    and file close. (shv)

    HDFS-537. DataNode exposes a replica's meta info to BlockReceiver for the
    support of dfs writes/hflush. It also updates a replica's bytes received,
    bytes on disk, and bytes acked after receiving a packet. (hairong)

    HDFS-585. Datanode should serve up to visible length of a replica for read
    requests.  (szetszwo)

    HDFS-604. Block report processing for append. (shv)

    HDFS-619. Support replica recovery initialization in datanode for the new
    append design.  (szetszwo)

    HDFS-592. Allow clients to fetch a new generation stamp from NameNode for
    pipeline recovery. (hairong)

    HDFS-624. Support a new algorithm for pipeline recovery and pipeline setup
    for append. (hairong)

    HDFS-627. Support replica update in data-node.
    (Tsz Wo (Nicholas), SZE and Hairong Kuang via shv)

    HDFS-642. Support pipeline close and close error recovery. (hairong)

    HDFS-631. Rename configuration keys towards API standardization and
    backward compatibility. (Jitendra Nath Pandey via suresh)

    HDFS-669. Add unit tests framework (Mockito) (cos, Eli Collins)

    HDFS-731. Support new Syncable interface in HDFS. (hairong)

    HDFS-702. Add HDFS implementation of AbstractFileSystem. 
    (Sanjay Radio via suresh)

    HDFS-758. Add decommissioning status page to Namenode Web UI.
    (Jitendra Nath Pandey via suresh)

    HDFS-814. Add an api to get the visible length of a DFSDataInputStream.
    (szetszwo)

    HDFS-654. Add support new atomic rename functionality in HDFS for 
    supporting rename in FileContext. (suresh)

    HDFS-222. Support for concatenating of files into a single file
    without copying. (Boris Shkolnik via hairong)

    HDFS-933. Adds Delegation token based authentication in the NameNode.
    (Kan Zhang via ddas)

    HDFS-935. Adds a real user component in Delegation token.
    (Jitendra Nath Pandey via ddas)

    HDFS-245. Adds a symlink implementation to HDFS. This complements the new 
    symlink feature added in HADOOP-6421 (Eli Collins via Sanjay Radia)

    HDFS-1009. Support Kerberos authorization in HDFSProxy.  (Srikanth
    Sundarrajan via szetszwo)

    HDFS-1091. Implement listStatus that returns an iterator of FileStatus.
    (hairong)

  IMPROVEMENTS

    HDFS-381. Remove blocks from DataNode maps when corresponding file
    is deleted. (Suresh Srinivas via rangadi)

    HDFS-377. Separate codes which implement DataTransferProtocol.
    (szetszwo)

    HDFS-396. NameNode image and edits directories are specified as URIs.
    (Luca Telloli via rangadi)

    HDFS-444. Allow to change probability levels dynamically in the fault
    injection framework.  (Konstantin Boudnik via szetszwo)

    HDFS-352. Documentation for saveNamespace command. (Ravi Phulari via shv)

    HADOOP-6106. Updated hadoop-core and test jars from hudson trunk 
    build #12. (Giridharan Kesavan)

    HDFS-204. Add a new metrics FilesInGetListingOps to the Namenode.
    (Jitendra Nath Pandey via szetszwo)

    HDFS-278. HDFS Outputstream close does not hang forever. (dhruba)

    HDFS-443. Add a new metrics numExpiredHeartbeats to the Namenode.
    (Jitendra Nath Pandey via szetszwo)

    HDFS-475. Add new ant targets for fault injection jars and tests.
    (Konstantin Boudnik via szetszwo)

    HDFS-458. Create a new ant target, run-commit-test.  (Jakob Homan
    via szetszwo)

    HDFS-493. Change build.xml so that the fault-injected tests are executed
    only by the run-test-*-fault-inject targets.  (Konstantin Boudnik via
    szetszwo)

    HDFS-446. Improvements to Offline Image Viewer. (Jakob Homan via shv)

    HADOOP-6160. Fix releaseaudit target to run on specific directories.
    (gkesavan)

    HDFS-501. Use enum to define the constants in DataTransferProtocol.
    (szetszwo)

    HDFS-508. Factor out BlockInfo from BlocksMap. (shv)

    HDFS-510. Rename DatanodeBlockInfo to be ReplicaInfo.
    (Jakob Homan & Hairong Kuang via shv)

    HDFS-500. Deprecate NameNode methods deprecated in NameNodeProtocol.
    (Jakob Homan via shv)

    HDFS-514. Change DFSClient.namenode from public to private.  (Bill Zeller
    via szetszwo)

    HDFS-496. Use PureJavaCrc32 in HDFS.  (Todd Lipcon via szetszwo)

    HDFS-511. Remove redundant block searches in BlockManager. (shv)

    HDFS-504. Update the modification time of a file when the file 
    is closed. (Chun Zhang via dhruba)

    HDFS-498. Add development guide and documentation for the fault injection
    framework.  (Konstantin Boudnik via szetszwo)

    HDFS-524. Further DataTransferProtocol code refactoring.  (szetszwo)

    HDFS-529. Use BlockInfo instead of Block to avoid redundant block searches
    in BlockManager. (shv)

    HDFS-530. Refactor TestFileAppend* to remove code duplication.
    (Konstantin Boudnik via szetszwo)

    HDFS-451. Add fault injection tests for DataTransferProtocol.  (szetszwo)

    HDFS-409. Add more access token tests.  (Kan Zhang via szetszwo)

    HDFS-546. DatanodeDescriptor iterates blocks as BlockInfo. (shv)

    HDFS-457. Do not shutdown datanode if some, but not all, volumes fail.
    (Boris Shkolnik via szetszwo)

    HDFS-548. TestFsck takes nearly 10 minutes to run. (hairong)

    HDFS-539. Refactor fault injeciton pipeline test util for future reuse.
    (Konstantin Boudnik via szetszwo)

    HDFS-552. Change TestFiDataTransferProtocol to junit 4 and add a few new
    tests.  (szetszwo)

    HDFS-563. Simplify the codes in FSNamesystem.getBlockLocations(..).
    (szetszwo)

    HDFS-581. Introduce an iterator over blocks in the block report array.(shv)

    HDFS-549. Add a new target, run-with-fault-inject-testcaseonly, which
    allows an execution of non-FI tests in FI-enable environment.  (Konstantin
    Boudnik via szetszwo)

    HDFS-173. Namenode will not block until a large directory deletion 
    completes. It allows other operations when the deletion is in progress. 
    (suresh)

    HDFS-551. Create new functional test for a block report. (Konstantin
    Boudnik via hairong)

    HDFS-288. Redundant computation in hashCode() implementation.
    (szetszwo via tomwhite)

    HDFS-412. Hadoop JMX usage makes Nagios monitoring impossible.
    (Brian Bockelman via tomwhite)

    HDFS-472. Update hdfsproxy documentation. Adds a setup guide and design
    document. (Zhiyong Zhang via cdouglas)

    HDFS-617. Support non-recursive create().  (Kan Zhang via szetszwo)

    HDFS-618. Support non-recursive mkdir().  (Kan Zhang via szetszwo)

    HDFS-574. Split the documentation between the subprojects.
    (Corinne Chandel via omalley)

    HDFS-598. Eclipse launch task for HDFS. (Eli Collins via tomwhite)

    HDFS-641. Move all of the components that depend on map/reduce to 
    map/reduce. (omalley)

    HDFS-509. Redesign DataNode volumeMap to include all types of Replicas.
    (hairong)

    HDFS-562. Add a test for NameNode.getBlockLocations(..) to check read from
    un-closed file.  (szetszwo)

    HDFS-543. Break FSDatasetInterface#writToBlock() into writeToRemporary,
    writeToRBW, ad append. (hairong)

    HDFS-603. Add a new interface, Replica, which is going to replace the use
    of Block in datanode.  (szetszwo)

    HDFS-589. Change block write protocol to support pipeline recovery.
    (hairong)

    HDFS-652. Replace BlockInfo.isUnderConstruction() with isComplete() (shv)

    HDFS-648. Change some methods in AppendTestUtil to public.  (Konstantin
    Boudnik via szetszwo)

    HDFS-662. Unnecessary info message from DFSClient. (hairong)

    HDFS-518. Create new tests for Append's hflush. (Konstantin Boudnik
    via szetszwo)

    HDFS-688. Add configuration resources to DFSAdmin. (shv)

    HDFS-29. Validate the consistency of the lengths of replica and its file 
    in replica recovery.  (szetszwo)

    HDFS-680. Add new access method to a copy of a block's replica. (shv)

    HDFS-704. Unify build property names to facilitate cross-projects
    modifications (cos)

    HDFS-705. Create an adapter to access some of package-private methods of
    DataNode from tests (cos)

    HDFS-710. Add actions with constraints to the pipeline fault injection
    tests and change SleepAction to support uniform random sleeping over an
    interval.  (szetszwo)

    HDFS-713. Need to properly check the type of the test class from an aspect
    (cos)

    HDFS-716. Define a pointcut for pipeline close and add a few fault
    injection tests to simulate out of memory problem.  (szetszwo)

    HDFS-719. Add 6 fault injection tests for pipeline close to simulate slow
    datanodes and disk errors.  (szetszwo)

    HDFS-616. Create functional tests for new design of the block report. (cos)
    
    HDFS-584. Fail the fault-inject build if any advices are mis-bound. (cos)

    HDFS-730. Add 4 fault injection tests to simulate non-responsive datanode
    and out-of-memory problem for pipeline close ack.  (szetszwo)

    HDFS-728. Create a comprehensive functional test for append. (hairong)

    HDFS-736. commitBlockSynchronization() updates block GS and length 
    in-place. (shv)

    HADOOP-5107. Use Maven ant tasks to publish the subproject jars.
    (Giridharan Kesavan via omalley)

    HDFS-521. Create new tests for pipeline (cos)

    HDFS-764. Places the Block Access token implementation in hdfs project.
    (Kan Zhang via ddas)

    HDFS-787. Upgrade some libraries to be consistent with common and 
    mapreduce. (omalley)

    HDFS-519. Create new tests for lease recovery (cos)

    HDFS-804. New unit tests for concurrent lease recovery (cos)

    HDFS-813. Enable the append test in TestReadWhileWriting.  (szetszwo)

    HDFS-145. Cleanup inconsistent block length handling code in
    FSNameSystem#addStoredBlock. (hairong)

    HDFS-127. Reset failure count in DFSClient for each block acquiring
    operation.  (Igor Bolotin via szetszwo)

    HDFS-520. Create new tests for block recovery. (hairong)

    HDFS-1067. Create block recovery tests that handle errors. (hairong)

    HDFS-1107. Turn on append by default. (shv)

    HDFS-968. Use StringBuilder instead of StringBuffer for better
    performance. (Kay Kay via suresh)
    
    HDFS-703. Replace current fault injection implementation with one
    from (cos)

    HDFS-754. Reduce ivy console output to observable level (cos)

    HDFS-832. HDFS side of HADOOP-6222. (cos)

    HDFS-840. Change tests to use FileContext test helper introduced in
    HADOOP-6394. (Jitendra Nath Pandey via suresh)

    HDFS-685. Use the user-to-groups mapping service in the NameNode. 
    (boryas, acmurthy)

    HDFS-755. Read multiple checksum chunks at once in DFSInputStream.
    (Todd Lipcon via tomwhite)

    HDFS-786. Implement getContentSummary in HftpFileSystem.
    (Tsz Wo (Nicholas), SZE via cdouglas)

    HDFS-587. Add support for specifying queue name in mapreduce tests.
    (Erik Steffl via suresh)

    HDFS-902 Move contrib/raid to MapReduce. (Eli Collins via omalley)

    HDFS-800. The last block of a file under construction may change to the
    COMPLETE state in response to getAdditionalBlock or completeFileInternal.
    (hairong)

    HDFS-899. Delegation Token Implementation
     and corresponding changes in Namenode and DFS Api to issue, 
    renew and cancel delegation tokens. (jnp via boryas)

    HDFS-844. Log the filename when file locking fails. (tomwhite)

    HDFS-914. Refactor DFSOutputStream and DFSInputStream out of DFSClient.
    (Todd Lipcon via tomwhite)

    HDFS-949. Move DelegationToken into Common so that it can be used by
    MapReduce. (omalley)

    HDFS-930. Better error message for DATA_TRANSFER_VERSION mismatched.
    (Kay Kay via szetszwo)

    HDFS-986. Delegation token renewing and cancelling should provide
    meaningful exceptions when there are failures instead of returning 
    false. (omalley)

    HADOOP-6579. Upgrade the commons-codec library to 1.4. (omalley)

    HDFS-991. Allow authentication to the web ui via a delegation token. 
    (omalley)

    HDFS-994. Allow fetching of delegation token from NameNode for hftp.
    (Jakob Homan via acmurthy) 

    HDFS-998. Quote blocks streamed through jsps. (cdouglas)

    HDFS-729. NameNode API to list files that have missing blocks.
    (Rodrigo Schmidt via dhruba)

    HDFS-850. The WebUI display more details about namenode memory usage.
    (Dmytro Molkov via dhruba)

    HDFS-826. The DFSOutputStream has a API that returns the number of
    active datanode(s) in the current pipeline. (dhruba)

    HDFS-985. HDFS should issue multiple RPCs for listing a large
    directory. (hairong)

    HDFS-1043. NNThroughputBenchmark modifications to support benchmarking of
    server-side user group resolution. (shv)

    HDFS-892. Optionally use Avro reflection for Namenode RPC.  This
    is not a complete implementation yet, but rather a starting point.
    (cutting)
    
    HDFS-854. Datanode should scan devices in parallel to generate
    block report. (Dmytro Molkov via jhoman)

    HDFS-1032. fsck has an option to list corrupt files.
    (Andre Oriai via dhruba)

    HDFS-1024. SecondaryNameNode verifies size of fsimage and edits file.
    (Dmytro Molkov via dhruba)
    
    HDFS-1011. hdfsproxy: Improve log messages by restoring the previous
    thread name.  (Srikanth Sundarrajan via szetszwo)

    HDFS-997. Allow datanode storage directory permissions to be configurable.
    (Luke Lu via cdouglas)

    HDFS-1012. hdfsproxy: Support for fully qualified HDFS path in addition to
    simple unqualified path.  (Srikanth Sundarrajan via szetszwo)

    HDFS-933. Namenode should issue a delegation token only for kerberos 
    authenticated clients.(jnp via boryas)

    HDFS-1087. Modify audit log to use a StringBuilder rather than a Formatter.
    (cdouglas)

    HDFS-1083. Update TestHDFSCLI not to expect exception class name
    in error messages. (suresh)

    HDFS-1099. Add test for umask backward compatibility. (suresh)

    HDFS-1092. Use logging rather than System.err in MiniDFSCluster.
    (Kay Kay via jghoman)

    HDFS-1047. Install/deploy source jars to Maven repo. 
    (Patrick Angeles via jghoman)

    HDFS-666. Unit test for FsShell -text. (cdouglas via jghoman)

    HDFS-1054. Remove unnecessary sleep after failure in nextBlockOutputStream.
    (Todd Lipcon via jghoman)

    HDFS-921. Convert TestDFSClientRetries::testNotYetReplicatedErrors
    to Mockito. (jghoman)

    HDFS-1100. Override unwrapException in TestFcHdfsSymlink to test 
    symlink API conformance. (Eli Collins via suresh).

    HDFS-1089. Remove uses of FileContext#isFile, isDirectory, and exists.
    (Eli Collins via hairong)

    HDFS-1028. Efficient splitting of path components reduces the time
    to load in fsimage by 20%. (Dmytro Molkov via dhruba)

    HDFS-1109. HFTP supports filenames that contains the character "+".
    (Dmytro Molkov via dhruba)

    HDFS-853. The HDFS webUI displays the balanced-ness of the cluster.
    (Dmytro Molkov via dhruba)

    HDFS-1126. Change HDFS to depend on Hadoop 'common' artifacts instead
    of 'core'. (tomwhite)

    HDFS-995.  Replace usage of FileStatus#isDir().  (Eli Collins via
    tomwhite)

    HDFS-1161.  Make DN minimum valid volumes configurable.
    (Eli Collins via tomwhite)

    HDFS-1181. Move configuration and script files post split. (tomwhite)

    HDFS-1170.  Add more assertions to TestLargeDirectoryDelete.
    (Steve Loughran via tomwhite)

    HDFS-1199. Extract a subset of tests for smoke (DOA) validation. (cos)

    HDFS-1174. New properties for suspend and resume process. (Vinay Thota via
    cos)

    HDFS-1277. [Herriot] New property for multi user list. (Vinay Thota via
    cos)

    HDFS-806. Add new unit tests to the 10-mins 'run-commit-test' target (cos)

  OPTIMIZATIONS

    HDFS-946. NameNode should not return full path name when lisitng a
    diretory or getting the status of a file. (hairong)

  BUG FIXES

    HDFS-76. Better error message to users when commands fail because of 
    lack of quota. Allow quota to be set even if the limit is lower than
    current consumption. (Boris Shkolnik via rangadi)

    HADOOP-4687. HDFS is split from Hadoop Core. It is a subproject under 
    Hadoop (Owen O'Malley)

    HADOOP-6096. Fix Eclipse project and classpath files following project
    split. (tomwhite)

    HDFS-195. Handle expired tokens when write pipeline is reestablished.
    (Kan Zhang via rangadi)

    HDFS-181. Validate src path in FSNamesystem.getFileInfo(..).  (Todd
    Lipcon via szetszwo)

    HDFS-441. Remove TestFTPFileSystem.  (szetszwo)

    HDFS-440. Fix javadoc broken links in DFSClient.  (szetszwo)

    HDFS-480. Fix a typo in the jar name in build.xml.  
    (Konstantin Shvachko via gkesavan)

    HDFS-438. Check for NULL before invoking GenericArgumentParser in
    DataNode. (Raghu Angadi)

    HDFS-415. BlockReceiver hangs in case of certain runtime exceptions.
    (Konstantin Boudnik via rangadi)

    HDFS-462. loadFSImage should close edits file. (Jakob Homan via shv)

    HDFS-489. Update TestHDFSCLI for the -skipTrash option in rm. (Jakob Homan
    via szetszwo)

    HDFS-445. pread() does not pick up changes to block locations. 
    (Kan Zhang via rangadi) 

    HDFS-463. CreateEditLog utility broken after HDFS-396 (URI for
    FSImage). (Suresh Srinivas via rangadi)

    HDFS-484. Fix bin-package and package target to package jar files.
    (gkesavan)

    HDFS-490. Eliminate the deprecated warnings introduced by H-5438.
    (He Yongqiang via szetszwo)

    HDFS-119. Fix a bug in logSync(), which causes NameNode block forever.
    (Suresh Srinivas via shv)

    HDFS-534. Include avro in ivy.  (szetszwo)

    HDFS-532. Allow applications to know that a read request failed 
    because block is missing. (dhruba)

    HDFS-561. Fix write pipeline READ_TIMEOUT in DataTransferProtocol.
    (Kan Zhang via szetszwo)

    HDFS-553. BlockSender reports wrong failed position in ChecksumException.
    (hairong)

    HDFS-568. Set mapred.job.tracker.retire.jobs to false in
    src/test/mapred-site.xml for mapreduce tests to run.  (Amareshwari
    Sriramadasu via szetszwo)
 
    HDFS-15. All replicas end up on 1 rack. (Jitendra Nath Pandey via hairong)
 
    HDFS-586. TestBlocksWithNotEnoughRacks sometimes fails.
    (Jitendra Nath Pandey via hairong)

    HADOOP-6243. Fixed a NullPointerException in handling deprecated keys.
    (Sreekanth Ramakrishnan via yhemanth)

    HDFS-605. Do not run fault injection tests in the run-test-hdfs-with-mr
    target.  (Konstantin Boudnik via szetszwo)

    HDFS-606. Fix ConcurrentModificationException in invalidateCorruptReplicas()
    (shv)

    HDFS-601. TestBlockReport obtains data directories directly from
    MiniHDFSCluster. (Konstantin Boudnik via shv)

    HDFS-614. TestDatanodeBlockScanner obtains data directories directly from
    MiniHDFSCluster. (shv)

    HDFS-612. Remove the use of org.mortbay.log.Log in FSDataset.  (szetszwo)

    HDFS-622. checkMinReplication should count live nodes only. (shv)

    HDFS-629. Remove ReplicationTargetChooser.java along with fixing 
    import warnings generated by Eclipse. (dhruba)

    HDFS-637. DataNode sends a Success ack when block write fails. (hairong)

    HDFS-640. Fixed TestHDFSFileContextMainOperations.java build failure. (suresh)

    HDFS-547. TestHDFSFileSystemContract#testOutputStreamClosedTwice
    sometimes fails with CloseByInterruptException. (hairong)

    HDFS-588. Fix TestFiDataTransferProtocol and TestAppend2 failures. (shv)

    HDFS-550. DataNode restarts may introduce corrupt/duplicated/lost replicas
    when handling detached replicas. (hairong)

    HDFS-659. If the the last block is not complete, update its length with
    one of its replica's length stored in datanode.  (szetszwo)

    HDFS-649. Check null pointers for DataTransferTest.  (Konstantin Boudnik
    via szetszwo)

    HDFS-661. DataNode upgrade fails on non-existant current directory.
    (hairong)

    HDFS-597. Mofication introduced by HDFS-537 breakes an advice binding in
    FSDatasetAspects.  (Konstantin Boudnik via szetszwo)

    HDFS-665. TestFileAppend2 sometimes hangs. (hairong)

    HDFS-676. Fix NPE in FSDataset.updateReplicaUnderRecovery() (shv)

    HDFS-673. BlockReceiver#PacketResponder should not remove a packet from
    the ack queue before its ack is sent. (hairong)

    HDFS-682. Fix bugs in TestBlockUnderConstruction.  (szetszwo)

    HDFS-668. TestFileAppend3#TC7 sometimes hangs. (hairong)

    HDFS-679. Appending to a partial chunk incorrectly assumes the
    first packet fills up the partial chunk. (hairong)

    HDFS-722. Fix callCreateBlockWriteStream pointcut in FSDatasetAspects.
    (szetszwo)

    HDFS-690. TestAppend2#testComplexAppend failed on "Too many open files".
    (hairong)

    HDFS-725. Support the build error fix for HADOOP-6327.  (Sanjay Radia via
    szetszwo)

    HDFS-625. Fix NullPointerException thrown from ListPathServlet. (suresh)

    HDFS-735. TestReadWhileWriting has wrong line termination symbols (cos)

    HDFS-691. Fix an overflow error in DFSClient.DFSInputStream.available().
    (szetszwo)

    HDFS-733. TestBlockReport fails intermittently. (cos)

    HDFS-774. Intermittent race condition in TestFiPipelines (cos)

    HDFS-741. TestHFlush test doesn't seek() past previously written part of
    the file (cos, szetszwo)

    HDFS-706. Intermittent failures in TestFiHFlush (cos)
 
    HDFS-646. Fix test-patch failure by adding test-contrib ant target.
    (gkesavan)

    HDFS-791. Build is broken after HDFS-787 patch has been applied (cos)

    HDFS-792. TestHDFSCLI is failing. (Todd Lipcon via cos)

    HDFS-781. Namenode metrics PendingDeletionBlocks is not decremented.
    (Suresh)

    HDFS-192. Fix TestBackupNode failures. (shv)

    HDFS-797. TestHDFSCLI much slower after HDFS-265 merge. (Todd Lipcon via cos)

    HDFS-824. Stop lease checker in TestReadWhileWriting.  (szetszwo)

    HDFS-823. CheckPointer should use addInternalServlet for image-fetching
    servlet (jghoman)

    HDFS-456. Fix URI generation for windows file paths. (shv)

    HDFS-812. FSNamesystem#internalReleaseLease throws NullPointerException on
    a single-block file's lease recovery. (cos)

    HDFS-724. Pipeline hangs if one of the block receiver is not responsive.
    (hairong)

    HDFS-564. Adding pipeline tests 17-35. (hairong)

    HDFS-849. TestFiDataTransferProtocol2#pipeline_Fi_18 sometimes fails.
    (hairong)

    HDFS-762. Balancer causes Null Pointer Exception. 
    (Cristian Ivascu via dhruba)

    HDFS-868. Fix link to Hadoop Upgrade Wiki. (Chris A. Mattmann via shv)
    
    HDFS-880. TestNNLeaseRecovery fails on windows (cos, shv)

    HDFS-699. Primary datanode should compare replicas' on disk lengths.
    (hairong)

    HDFS-897. Fix a bug related to generation stamp comparison in 
    ReplicasMap. (suresh)

    HDFS-793. Data node should receive the whole packet ack message before it
    constructs and sends its own ack message for the packet. (hairong)

    HDFS-101. DFS write pipeline: DFSClient sometimes does not detect second
    datanode failure. (hairong)

    HDFS-822. Appends to already-finalized blocks can rename across volumes.
    (hairong)

    HDFS-1046. Fix Tomcat version in hdfsproxy/build.xml.  (Srikanth
    Sundarrajan via szetszwo)

    HDFS-1072. Fix TestReadWhileWriting failure. (Erik Steffl via shv)

    HDFS-913. Rename fault injection test TestRename.java to TestFiRename.java
    to include it in tests run by ant target run-test-hdfs-fault-inject.
    (suresh)
  
    HDFS-695. RaidNode should read in configuration from hdfs-site.xml.
    (dhruba)

    HDFS-726. Eclipse .classpath template has outdated jar files and is
    missing some new ones. (cos)

    HDFS-750. Fix build failure due to TestRename. (suresh)

    HDFS-712. Move libhdfs from mapreduce subproject to hdfs subproject.
    (Eli Collins via dhruba)

    HDFS-757. Enable Unit test for HDFS Raid. (dhruba)

    HDFS-611. Prevent DataNode heartbeat times from increasing even when
    the DataNode has many blocks to delete. (Zheng Shao via dhruba)

    HDFS-751. Fix TestCrcCorruption to pick up the correct datablocks to
    corrupt. (dhruba)
    
    HDFS-763. Fix slightly misleading report from DataBlockScanner 
    about corrupted scans. (dhruba)

    HDFS-727. bug setting block size hdfsOpenFile (Eli Collins via cos)

    HDFS-756. libhdfs unit tests do not run. (Eli Collins via cos)

    HDFS-783. libhdfs tests brakes code coverage runs with Clover (cos)

    HDFS-785. Add Apache license to several namenode unit tests. 
    (Ravi Phulari via jghoman)

    HDFS-802. Update Eclipse configuration to match changes to Ivy
    configuration (Edwin Chan via cos)

    HDFS-423. Unbreak FUSE build and fuse_dfs_wrapper.sh (Eli Collins via cos)

    HDFS-825. Build fails to pull latest hadoop-core-* artifacts (cos)

    HDFS-94. The Heap Size printed in the NameNode WebUI is accurate.
    (Dmytro Molkov via dhruba)

    HDFS-767. An improved retry policy when the DFSClient is unable to fetch a
    block from the datanode.  (Ning Zhang via dhruba)

    HDFS-775. FSDataset calls getCapacity() twice. (stevel)
    
    HDFS-885. Datanode toString() NPEs on null dnRegistration. (stevel)

    HDFS-877. Client-driven block verification not functioning. (Todd
    Lipcon via hairong)

    HDFS-630. In DFSOutputStream.nextBlockOutputStream(), the client can
    exclude specific datanodes when locating the next block.
    (Cosmin Lehene via Stack)

    HDFS-922. Remove unnecessary semicolon added by HDFS-877 that causes
    problems for Eclipse compilation. (jghoman)

    HDFS-927  DFSInputStream retries too many times for new block locations
    (Todd Lipcon via Stack)

    HDFS-938. Replace calls to UGI.getUserName() with UGI.getShortUserName()
    (jghoman)

    HDFS-894. DatanodeID.ipcPort is not updated when existing node 
    re-registers. (Todd Lipcon via tomwhite)

    HDFS-965. Split TestDelegationToken in to two parts and fix configuration
    to allow proxy users in the test. (Jitendra Pandey via omalley)

    HDFS-999. Secondary namenode should login using kerberos if security is 
    configured (boryas)

    HDFS-856. Hardcoded replication level for new files in fuse-dfs.
    (Brian Bockelman via tomwhite)

    HDFS-857. Incorrect type for fuse-dfs capacity can cause "df" to return
    negative values on 32-bit machines. (Brian Bockelman via tomwhite)

    HDFS-858. Incorrect return codes for fuse-dfs. (Brian Bockelman via
    tomwhite)

    HDFS-859. fuse-dfs utime behavior causes issues with tar.
    (Brian Bockelman via tomwhite)

    HDFS-861. fuse-dfs does not support O_RDWR. (Brian Bockelman via tomwhite)

    HDFS-961. dfs_readdir incorrectly parses paths. (Eli Collins via tomwhite)

    HDFS-1015. Fix intermittent failure in TestSecurityTokenEditLog.
    (Jitendra Nath Pandey via suresh)

    HDFS-939. libhdfs test is broken. (Eli Collins via tomwhite)
    
    HDFS-1074. hdfsproxy: Fix bugs in TestProxyUtil.  (Srikanth Sundarrajan
    via szetszwo)

    HDFS-481. hdfsproxy: Bug Fixes + HdfsProxy to use proxy user to
    impresonate the real user.  (Srikanth Sundarrajan via szetszwo)

    HDFS-482. Move HsftpFileSystem's ssl.client.do.not.authenticate.server
    configuration setting to ssl-client.xml.  (Srikanth Sundarrajan via
    szetszwo)

    HDFS-1010. hdfsproxy: Retrieve groups from UnixUserGroupInformation
    instead of LdapEntry.  (Srikanth Sundarrajan via szetszwo)

    HDFS-466. hdfs_write infinite loop when dfs fails and cannot write
    files > 2 GB. (Pete Wyckoff via tomwhite)

    HDFS-651. HDFS Docs - fix listing of docs in the doc menu.
    (Corinne Chandel via tomwhite)

    HDFS-1014. Error in reading delegation tokens from edit logs.
    (Jitendra Nath Pandey via jhoman)

    HDFS-1088. Prevent renaming a symbolik link to its target.
    (Eli Collins via suresh)

    HDFS-966. NameNode does not recovers lease when it is in safemode.
    (dhruba)

    HDFS-833. Datanode shutdown should log problems with Storage.unlockAll()
    (Steve Loughran via dhruba)

    HDFS-1101. TestDiskError.testLocalDirs() fails. (cdouglas via jghoman)

    HDFS-1031. Enhance the webUi to list a few of the corrupted files in HDFS.
    (Andre Orian via dhruba)

    HDFS-1078. Create static and dynamic versions of libhdfs.
    (Sam Rash via dhruba)

    HDFS-1104. Fsck triggers full GC on NameNode. (hairong)

    HDFS-1141. Closing a file is successful only if the client still has a
    valid lease. (Todd Lipcon via dhruba)

    HDFS-1138. Prevent erroneous updation of modification time of a directory
    when fsimage loads. (Dmytro Molkov via dhruba)

    HDFS-1000. Updates libhdfs to the new API for UGI (ddas)

    HDFS-609. Create a file with the append flag does not work in HDFS.
    (tomwhite)

    HDFS-1255. Fix failing test-libhdfs.sh test. (tomwhite)

    HDFS-1256. libhdfs is missing from the tarball. (tomwhite)

    HDFS-1057. Concurrent readers hit ChecksumExceptions if following a
    writer to very end of file. (sam rash via hairong)

    HDFS-1212. Harmonize HDFS JAR library versions with Common. (tomwhite)

    HDFS-1159. clean-cache target removes wrong ivy cache (cos)

    HDFS-1193. -mvn-system-deploy target is broken which inturn fails the
    mvn-deploy task leading to unstable mapreduce build (Giridharan
    Kesavan via cos)

    HDFS-1299. 'compile-fault-inject' never should be called directly. (cos)

    HDFS-1311. Running tests with 'testcase' cause triple execution of the
    same test case (Cos)

    HDFS-1267. fuse-dfs does not compile. (Devaraj Das via tomwhite)

    HDFS-1598.  Directory listing on hftp:// does not show .*.crc files.
    (szetszwo)

    HDFS-1750. ListPathsServlet should not use HdfsFileStatus.getLocalName()
    to get file name since it may return an empty string.  (szetszwo)

Release 0.20.3 - Unreleased

  IMPROVEMENTS

  BUG FIXES

    HDFS-1041. DFSClient.getFileChecksum(..) should retry if connection to
    the first datanode fails.  (szetszwo)

    HDFS-909. Wait until edits syncing is finishes before purging edits.
    (Todd Lipcon via shv)

    HDFS-1258. Clearing namespace quota on "/" corrupts fs image.
    (Aaron T. Myers via szetszwo)

    HDFS-1406. TestCLI fails on Ubuntu with default /etc/hosts. (cos)

Release 0.20.203.0 - 2011-5-11

  IMPROVEMENTS

    HADOOP-7259. Contrib modules should include the build.properties from
    the enclosing hadoop directory. (omalley)

  BUG FIXES

    HDFS-132. Fix namenode to not report files deleted metrics for deletions
    done while replaying edits during startup. (suresh & shv)

    HDFS-955. New implementation of saveNamespace() to avoid loss of edits 
    when name-node fails during saving. (shv)

Release 0.20.2 - 2009-09-01

  IMPROVEMENTS

    HDFS-737. Add full path name of the file to the block information and 
    summary of total number of files, blocks, live and deadnodes to 
    metasave output. (Jitendra Nath Pandey via suresh)

    HDFS-919. Create test to validate the BlocksVerified metric (Gary Murry
    via cos)

    HDFS-907. Add tests for getBlockLocations and totalLoad metrics.
    (Ravi Phulari via cos)
    
  BUG FIXES

    HDFS-686. NullPointerException is thrown while merging edit log and image.
    (hairong)

    HDFS-677. Rename failure when both source and destination quota exceeds
    results in deletion of source. (suresh)

    HDFS-709. Fix TestDFSShell failure due to rename bug introduced by 
    HDFS-677. (suresh)

    HDFS-579. Fix DfsTask to follow the semantics of 0.19, regarding non-zero
    return values as failures. (Christian Kunz via cdouglas)

    HDFS-723. Fix deadlock in DFSClient#DFSOutputStream. (hairong)

    HDFS-596. Fix memory leak in hdfsFreeFileInfo() for libhdfs.
    (Zhang Bingjun via dhruba)

    HDFS-185. Disallow chown, chgrp, chmod, setQuota, and setSpaceQuota when
    name-node is in safemode. (Ravi Phulari via shv)

    HDFS-187. Initialize secondary namenode http address in TestStartup.
    (Todd Lipcon via szetszwo)

    HDFS-464. Fix memory leaks in libhdfs. (Christian Kunz via suresh)
    
    HDFS-1377. Quota bug for partial blocks allows quotas to be violated. (eli)

Release 0.20.1 - 2009-09-01

  IMPROVEMENTS

    HDFS-438. Improve help message for space quota command. (Raghu Angadi)

  BUG FIXES

    HDFS-167. Fix a bug in DFSClient that caused infinite retries on write.
    (Bill Zeller via szetszwo)

    HDFS-527. Remove/deprecate unnecessary DFSClient constructors.  (szetszwo)

    HDFS-525. The SimpleDateFormat object in ListPathsServlet is not thread
    safe. (Suresh Srinivas and cdouglas)

    HDFS-761. Fix failure to process rename operation from edits log due to 
    quota verification. (suresh)<|MERGE_RESOLUTION|>--- conflicted
+++ resolved
@@ -80,12 +80,6 @@
     HDFS-2188. Make FSEditLog create its journals from a list of URIs rather 
     than NNStorage. (Ivan Kelly via jitendra)
 
-<<<<<<< HEAD
-    HDFS-2188. Make FSEditLog create its journals from a list of URIs rather 
-    than NNStorage. (Ivan Kelly via jitendra)
-
-Release 0.23.0 - Unreleased
-=======
     HDFS-2481 Unknown protocol: org.apache.hadoop.hdfs.protocol.ClientProtocol.
     (sanjay)
 
@@ -97,7 +91,6 @@
     HDFS-2416. distcp with a webhdfs uri on a secure cluster fails. (jitendra)
 
 Release 0.23.0 - 2011-11-01 
->>>>>>> bd21ddcb
 
   INCOMPATIBLE CHANGES
 
@@ -805,10 +798,6 @@
     HDFS-2363. Move datanodes size printing from FSNamesystem.metasave(..)
     to BlockManager.  (Uma Maheswara Rao G via szetszwo)
 
-<<<<<<< HEAD
-    HDFS-2507. Allow saveNamespace operations to be canceled. (todd)
-
-=======
     HDFS-2209. Make MiniDFS easier to embed in other apps. (stevel)
 
     HDFS-2205. Log message for failed connection to datanode is not
@@ -861,7 +850,6 @@
     HDFS-2308. NamenodeProtocol.endCheckpoint is vestigial and can be removed.
     (eli)
 
->>>>>>> bd21ddcb
   OPTIMIZATIONS
 
     HDFS-1458. Improve checkpoint performance by avoiding unnecessary image
